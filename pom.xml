--- conflicted
+++ resolved
@@ -321,7 +321,6 @@
                         <phase>compile</phase>
                         <goals>
                             <goal>compile</goal>
-<<<<<<< HEAD
                         </goals>
                         <configuration>
                             <sourceDirs>
@@ -338,24 +337,6 @@
                         </goals>
                         <configuration>
                             <sourceDirs>
-=======
-                        </goals>
-                        <configuration>
-                            <sourceDirs>
-                                <source>${project.basedir}/src/main/java</source>
-                                <source>${project.basedir}/src/main/kotlin</source>
-                            </sourceDirs>
-                        </configuration>
-                    </execution>
-                    <execution>
-                        <id>test-compile</id>
-                        <phase>test-compile</phase>
-                        <goals>
-                            <goal>test-compile</goal>
-                        </goals>
-                        <configuration>
-                            <sourceDirs>
->>>>>>> 9e1d108c
                                 <source>${project.basedir}/src/integration/java</source>
                                 <source>${project.basedir}/src/test/java</source>
                                 <source>${project.basedir}/src/test/kotlin</source>
