--- conflicted
+++ resolved
@@ -20,13 +20,9 @@
         <project.reporting.outputEncoding>UTF-8</project.reporting.outputEncoding>
         <maven.compiler.source>1.8</maven.compiler.source>
         <maven.compiler.target>1.8</maven.compiler.target>
-<<<<<<< HEAD
         <junit.version>5.3.2</junit.version>
-        <aws.sdk.version>1.11.454</aws.sdk.version>
-=======
         <junit.version>5.3.1</junit.version>
         <aws.sdk.version>1.11.455</aws.sdk.version>
->>>>>>> b3863b89
         <hamcrest.version>1.3</hamcrest.version>
     </properties>
 
