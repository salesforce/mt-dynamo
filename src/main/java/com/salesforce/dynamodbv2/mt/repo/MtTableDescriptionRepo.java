/*
 * Copyright (c) 2018, salesforce.com, inc.
 * All rights reserved.
 * Licensed under the BSD 3-Clause license.
 * For full license text, see LICENSE.txt file in the repo root  or https://opensource.org/licenses/BSD-3-Clause
 */

package com.salesforce.dynamodbv2.mt.repo;

import com.amazonaws.services.dynamodbv2.model.CreateTableRequest;
import com.amazonaws.services.dynamodbv2.model.TableDescription;
import com.salesforce.dynamodbv2.mt.mappers.MtAmazonDynamoDb.TenantTable;
import java.util.Map;

/**
 * Interface for managing table metadata of multi-tenant virtual tables within mt-dynamo.
 *
 * @author msgroi
 */
public interface MtTableDescriptionRepo {

    /**
     * Create a multi-tenant (virtual) table with specs defined in @param createTableRequest under the given
     * multi-tenant contexts' namespace.
     *
     * @param createTableRequest specs of table to create
     * @return the table description of said table
     */
    TableDescription createTable(CreateTableRequest createTableRequest);

    /**
     * @param tableName to look up
     * @return the table description of the given virtual table under the current multi-tenant context
     */
    TableDescription getTableDescription(String tableName);

    /**
     * Delete the designated virtual table metadata.
     * @param tableName tpo de.lete
     * @return the table description of the virtual table deleted
     */
    TableDescription deleteTable(String tableName);

<<<<<<< HEAD
    String getMetadataTableName();
=======
    /**
     * @return all multi tenant tables maintained by this instance of mt-dynamo.
     */
    Map<TenantTable, CreateTableRequest> getAllMtTables();
>>>>>>> ae8da19e

}<|MERGE_RESOLUTION|>--- conflicted
+++ resolved
@@ -9,7 +9,7 @@
 
 import com.amazonaws.services.dynamodbv2.model.CreateTableRequest;
 import com.amazonaws.services.dynamodbv2.model.TableDescription;
-import com.salesforce.dynamodbv2.mt.mappers.MtAmazonDynamoDb.TenantTable;
+import com.salesforce.dynamodbv2.mt.sharedtable.impl.TenantTable;
 import java.util.Map;
 
 /**
@@ -41,13 +41,9 @@
      */
     TableDescription deleteTable(String tableName);
 
-<<<<<<< HEAD
-    String getMetadataTableName();
-=======
     /**
      * @return all multi tenant tables maintained by this instance of mt-dynamo.
      */
     Map<TenantTable, CreateTableRequest> getAllMtTables();
->>>>>>> ae8da19e
 
 }