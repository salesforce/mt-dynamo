/*
 * Copyright (c) 2018, salesforce.com, inc.
 * All rights reserved.
 * Licensed under the BSD 3-Clause license.
 * For full license text, see LICENSE.txt file in the repo root  or https://opensource.org/licenses/BSD-3-Clause
 */

package com.salesforce.dynamodbv2.mt.repo;

import static com.google.common.base.Preconditions.checkArgument;

import com.amazonaws.services.dynamodbv2.AmazonDynamoDB;
import com.amazonaws.services.dynamodbv2.model.AttributeDefinition;
import com.amazonaws.services.dynamodbv2.model.AttributeValue;
import com.amazonaws.services.dynamodbv2.model.BillingMode;
import com.amazonaws.services.dynamodbv2.model.CreateTableRequest;
import com.amazonaws.services.dynamodbv2.model.DeleteItemRequest;
import com.amazonaws.services.dynamodbv2.model.GetItemRequest;
import com.amazonaws.services.dynamodbv2.model.GlobalSecondaryIndex;
import com.amazonaws.services.dynamodbv2.model.GlobalSecondaryIndexDescription;
import com.amazonaws.services.dynamodbv2.model.KeySchemaElement;
import com.amazonaws.services.dynamodbv2.model.KeyType;
import com.amazonaws.services.dynamodbv2.model.LocalSecondaryIndex;
import com.amazonaws.services.dynamodbv2.model.LocalSecondaryIndexDescription;
import com.amazonaws.services.dynamodbv2.model.ProvisionedThroughput;
import com.amazonaws.services.dynamodbv2.model.ProvisionedThroughputDescription;
import com.amazonaws.services.dynamodbv2.model.PutItemRequest;
import com.amazonaws.services.dynamodbv2.model.ResourceNotFoundException;
import com.amazonaws.services.dynamodbv2.model.ScalarAttributeType;
import com.amazonaws.services.dynamodbv2.model.ScanRequest;
import com.amazonaws.services.dynamodbv2.model.ScanResult;
import com.amazonaws.services.dynamodbv2.model.TableDescription;
import com.google.common.cache.Cache;
import com.google.common.cache.CacheBuilder;
import com.google.common.collect.ImmutableMap;
import com.google.common.util.concurrent.UncheckedExecutionException;
import com.google.gson.Gson;
import com.salesforce.dynamodbv2.mt.admin.AmazonDynamoDbAdminUtils;
import com.salesforce.dynamodbv2.mt.cache.MtCache;
import com.salesforce.dynamodbv2.mt.context.MtAmazonDynamoDbContextProvider;
import com.salesforce.dynamodbv2.mt.mappers.MtAmazonDynamoDb.TenantTable;
import com.salesforce.dynamodbv2.mt.util.DynamoDbCapacity;
import java.util.Collection;
import java.util.HashMap;
import java.util.List;
import java.util.Map;
import java.util.Optional;
import java.util.concurrent.ExecutionException;
import java.util.regex.Pattern;
import java.util.stream.Collectors;
import org.jetbrains.annotations.NotNull;
<<<<<<< HEAD
import org.jetbrains.annotations.Nullable;
=======
>>>>>>> 9e1d108c

/**
 * Stores table definitions in single table.  Each record represents a table.  Table names are prefixed with context.
 *
 * <p>The AmazonDynamoDb that it uses must not, itself, be a MtAmazonDynamoDb* instance.  MtAmazonDynamoDbLogger
 * is supported.
 *
 * @author msgroi
 */
public class MtDynamoDbTableDescriptionRepo implements MtTableDescriptionRepo {

    private static final String TABLE_METADATA_HK_FIELD = "table";
    private static final String TABLE_METADATA_DATA_FIELD = "data";
    private static final String DELIMITER = ".";

    private static final Gson GSON = new Gson();
    private final AmazonDynamoDB amazonDynamoDb;
    private final BillingMode billingMode;
    private final MtAmazonDynamoDbContextProvider mtContext;
    private final AmazonDynamoDbAdminUtils adminUtils;
    private final String tableDescriptionTableName;
    private final String tableDescriptionTableHashKeyField;
    private final String tableDescriptionTableDataField;
    private final String delimiter;
    private final int pollIntervalSeconds;
    private final MtCache<TableDescription> cache;

    private MtDynamoDbTableDescriptionRepo(AmazonDynamoDB amazonDynamoDb,
                                           BillingMode billingMode,
                                           MtAmazonDynamoDbContextProvider mtContext,
                                           String tableDescriptionTableName,
                                           Optional<String> tablePrefix,
                                           String tableDescriptionTableHashKeyField,
                                           String tableDescriptionTableDataField,
                                           String delimiter,
                                           int pollIntervalSeconds,
                                           Cache<Object, TableDescription> tableDescriptionCache) {
        this.amazonDynamoDb = amazonDynamoDb;
        this.billingMode = billingMode;
        this.mtContext = mtContext;
        this.adminUtils = new AmazonDynamoDbAdminUtils(amazonDynamoDb);
        this.tableDescriptionTableName = prefix(tableDescriptionTableName, tablePrefix);
        this.tableDescriptionTableHashKeyField = tableDescriptionTableHashKeyField;
        this.tableDescriptionTableDataField = tableDescriptionTableDataField;
        this.delimiter = delimiter;
        this.pollIntervalSeconds = pollIntervalSeconds;
        this.cache = new MtCache<>(mtContext, tableDescriptionCache);
    }

    @Override
    public TableDescription createTable(CreateTableRequest createTableRequest) {
        amazonDynamoDb.putItem(new PutItemRequest().withTableName(getTableDescriptionTableName())
            .withItem(createItem(createTableRequest)));
        return getTableDescription(createTableRequest.getTableName());
    }

    @Override
    public TableDescription getTableDescription(String tableName) {
        return getTableDescriptionFromCache(tableName);
    }

    public static MtDynamoDbTableDescriptionRepoBuilder builder() {
        return new MtDynamoDbTableDescriptionRepoBuilder();
    }

    private TableDescription getTableDescriptionFromCache(String tableName) throws ResourceNotFoundException {
        try {
            return cache.get(tableName, () -> getTableDescriptionNoCache(tableName));
        } catch (UncheckedExecutionException e) {
            if (e.getCause() instanceof ResourceNotFoundException) {
                throw (ResourceNotFoundException) e.getCause();
            } else {
                throw e;
            }
        } catch (ExecutionException e) {
            throw new RuntimeException(e);
        }
    }

    private TableDescription getTableDescriptionNoCache(String tableName) {
        Map<String, AttributeValue> item = amazonDynamoDb.getItem(new GetItemRequest()
            .withTableName(getTableDescriptionTableName())
            .withKey(new HashMap<>(ImmutableMap.of(tableDescriptionTableHashKeyField,
                new AttributeValue(addPrefix(tableName)))))).getItem();
        if (item == null) {
            throw new ResourceNotFoundException("table metadata entry for '" + tableName + "' does not exist in "
                + tableDescriptionTableName);
        }
        String tableDataJson = item.get(tableDescriptionTableDataField).getS();
        return jsonToTableData(tableDataJson);
    }

    @Override
    public TableDescription deleteTable(String tableName) {
        TableDescription tableDescription = getTableDescription(tableName);

        cache.invalidate(tableName);

        amazonDynamoDb.deleteItem(new DeleteItemRequest()
            .withTableName(getTableDescriptionTableName())
            .withKey(new HashMap<>(ImmutableMap.of(tableDescriptionTableHashKeyField,
                new AttributeValue(addPrefix(tableName))))));

        return tableDescription;
    }

    private TenantTable getTenantTableFromHashKey(String hashKey) {
        String[] parts = hashKey.split(Pattern.quote(delimiter));
        return new TenantTable(parts[1], parts[0]);
    }

    private String getTableDescriptionTableName() {
        try {
            cache.get(tableDescriptionTableName, () -> {
                createTableDescriptionTableIfNotExists(pollIntervalSeconds);
                return new TableDescription().withTableName(tableDescriptionTableName);
            });
        } catch (ExecutionException e) {
            throw new RuntimeException(e);
        }
        return tableDescriptionTableName;
    }

    public void createDefaultDescriptionTable() {
        createTableDescriptionTableIfNotExists(this.pollIntervalSeconds);
    }

    private void createTableDescriptionTableIfNotExists(int pollIntervalSeconds) {
        CreateTableRequest createTableRequest = new CreateTableRequest();
        DynamoDbCapacity.setBillingMode(createTableRequest, this.billingMode);

        adminUtils.createTableIfNotExists(
                createTableRequest.withTableName(tableDescriptionTableName)
                .withKeySchema(new KeySchemaElement().withAttributeName(tableDescriptionTableHashKeyField)
                    .withKeyType(KeyType.HASH))
                .withAttributeDefinitions(new AttributeDefinition()
                    .withAttributeName(tableDescriptionTableHashKeyField)
                    .withAttributeType(ScalarAttributeType.S)),
            pollIntervalSeconds);
    }

<<<<<<< HEAD
    private CreateTableRequest getCreateTableRequest(TableDescription description) {
=======
    private static CreateTableRequest getCreateTableRequest(TableDescription description) {
>>>>>>> 9e1d108c
        return new CreateTableRequest().withTableName(description.getTableName())
            .withKeySchema(description.getKeySchema())
            .withAttributeDefinitions(description.getAttributeDefinitions())
            .withStreamSpecification(description.getStreamSpecification())
            .withProvisionedThroughput(
                getProvisionedThroughput(description.getProvisionedThroughput()))
            .withGlobalSecondaryIndexes(getGlobalIndexes(description.getGlobalSecondaryIndexes()))
            .withLocalSecondaryIndexes(getLocalIndexes(description.getLocalSecondaryIndexes()));
    }


<<<<<<< HEAD
    private List<GlobalSecondaryIndex> getGlobalIndexes(Collection<GlobalSecondaryIndexDescription> descriptions) {
=======
    private static List<GlobalSecondaryIndex> getGlobalIndexes(
        Collection<GlobalSecondaryIndexDescription> descriptions) {
>>>>>>> 9e1d108c
        return descriptions == null ?  null : descriptions
            .stream()
            .map(s ->
                new GlobalSecondaryIndex().withIndexName(s.getIndexName())
                .withKeySchema(s.getKeySchema())
                .withProjection(s.getProjection())
                .withProvisionedThroughput(getProvisionedThroughput(s.getProvisionedThroughput())))
            .collect(Collectors.toList());
    }

<<<<<<< HEAD
    private List<LocalSecondaryIndex> getLocalIndexes(Collection<LocalSecondaryIndexDescription> descriptions) {
=======
    private static List<LocalSecondaryIndex> getLocalIndexes(Collection<LocalSecondaryIndexDescription> descriptions) {
>>>>>>> 9e1d108c
        return descriptions == null ? null :
            descriptions.stream()
                .map(s ->
                    new LocalSecondaryIndex()
                        .withIndexName(s.getIndexName())
                        .withKeySchema(s.getKeySchema())
                        .withProjection(s.getProjection()))
                .collect(Collectors.toList());
    }

<<<<<<< HEAD
    private ProvisionedThroughput getProvisionedThroughput(ProvisionedThroughputDescription description) {
=======
    private static ProvisionedThroughput getProvisionedThroughput(ProvisionedThroughputDescription description) {
>>>>>>> 9e1d108c
        return description == null ? null :
            new ProvisionedThroughput(description.getReadCapacityUnits(), description.getWriteCapacityUnits());
    }

<<<<<<< HEAD
    private ProvisionedThroughputDescription getProvisionedThroughputDesc(ProvisionedThroughput throughput) {
=======
    private static ProvisionedThroughputDescription getProvisionedThroughputDesc(ProvisionedThroughput throughput) {
>>>>>>> 9e1d108c
        return throughput == null ? null :
            new ProvisionedThroughputDescription()
                .withReadCapacityUnits(throughput.getReadCapacityUnits())
                .withWriteCapacityUnits(throughput.getWriteCapacityUnits());
    }

    private Map<String, AttributeValue> createItem(CreateTableRequest createTableRequest) {
        TableDescription tableDescription = new TableDescription()
                .withTableName(createTableRequest.getTableName())
                .withKeySchema(createTableRequest.getKeySchema())
                .withAttributeDefinitions(createTableRequest.getAttributeDefinitions())
                .withStreamSpecification(createTableRequest.getStreamSpecification())
                .withProvisionedThroughput(getProvisionedThroughputDesc(createTableRequest.getProvisionedThroughput()));

        if (createTableRequest.getLocalSecondaryIndexes() != null) {
            tableDescription.withLocalSecondaryIndexes(createTableRequest.getLocalSecondaryIndexes().stream().map(lsi ->
                new LocalSecondaryIndexDescription().withIndexName(lsi.getIndexName())
                        .withKeySchema(lsi.getKeySchema())
                        .withProjection(lsi.getProjection())).collect(Collectors.toList()));
        }

        if (createTableRequest.getGlobalSecondaryIndexes() != null) {
            tableDescription.withGlobalSecondaryIndexes(createTableRequest.getGlobalSecondaryIndexes().stream().map(
                gsi ->
                    new GlobalSecondaryIndexDescription()
                        .withIndexName(gsi.getIndexName())
                        .withKeySchema(gsi.getKeySchema())
                        .withProjection(gsi.getProjection())
                        .withProvisionedThroughput(getProvisionedThroughputDesc(gsi.getProvisionedThroughput()))
                ).collect(Collectors.toList()));
        }
        String tableDataJson = tableDataToJson(tableDescription);
        return new HashMap<>(ImmutableMap.of(
                tableDescriptionTableHashKeyField, new AttributeValue(addPrefix(createTableRequest.getTableName())),
                tableDescriptionTableDataField, new AttributeValue(tableDataJson)));
    }

    private static String tableDataToJson(TableDescription tableDescription) {
        return GSON.toJson(tableDescription);
    }

    private static TableDescription jsonToTableData(String tableDataString) {
        return GSON.fromJson(tableDataString, TableDescription.class);
    }

    private String getHashKey(TenantTableMetadata tenantTableMetadata) {
        return tenantTableMetadata.getTenantTable().getTenantName()
            + delimiter
            + tenantTableMetadata.getTenantTable().getVirtualTableName();
    }

    private String addPrefix(String tableName) {
        return getPrefix() + tableName;
    }

    private String getPrefix() {
        return mtContext.getContext() + delimiter;
    }

    @NotNull
    @Override
<<<<<<< HEAD
    public ListMetadataResult listVirtualTableMetadatas(int limit,
                                                        @Nullable TenantTableMetadata exclusiveStartTableMetadata) {
        ScanRequest scanReq = new ScanRequest(tableDescriptionTableName);
        Map<String, AttributeValue> lastEvaluatedKey = Optional.ofNullable(exclusiveStartTableMetadata)
            .map(t -> new HashMap<>(ImmutableMap.of(tableDescriptionTableHashKeyField,
                new AttributeValue(getHashKey(exclusiveStartTableMetadata)))))
            .orElse(null);
        ScanResult scanResult;

        scanReq.setExclusiveStartKey(lastEvaluatedKey);
        scanReq.setLimit(limit);
=======
    public ListMetadataResult listVirtualTableMetadata(ListMetadataRequest listMetadataRequest) {
        ScanRequest scanReq = new ScanRequest(tableDescriptionTableName);
        Map<String, AttributeValue> lastEvaluatedKey =
            Optional.ofNullable(listMetadataRequest.getExclusiveStartTableMetadata())
                .map(t -> new HashMap<>(ImmutableMap.of(tableDescriptionTableHashKeyField,
                    new AttributeValue(getHashKey(t)))))
                .orElse(null);
        ScanResult scanResult;

        scanReq.setExclusiveStartKey(lastEvaluatedKey);
        scanReq.setLimit(listMetadataRequest.getLimit());
>>>>>>> 9e1d108c
        scanResult = amazonDynamoDb.scan(scanReq);
        List<TenantTableMetadata> metadataList = scanResult.getItems().stream()
            .map(rowMap ->
                new TenantTableMetadata(getTenantTableFromHashKey(rowMap.get(tableDescriptionTableHashKeyField).getS()),
                    getCreateTableRequest(jsonToTableData(rowMap.get(tableDescriptionTableDataField).getS()))))
            .collect(Collectors.toList());
        TenantTableMetadata lastEvaluatedMetadata = scanResult.getLastEvaluatedKey() == null ? null :
            metadataList.get(metadataList.size() - 1);
        return new ListMetadataResult(metadataList, lastEvaluatedMetadata);
    }

<<<<<<< HEAD
    @NotNull
    @Override
    public ListMetadataResult listVirtualTableMetadatas(@Nullable TenantTableMetadata exclusiveStartTableMetadata) {
        return listVirtualTableMetadatas(MtTableDescriptionRepoKt.DEFAULT_RESULT_LIMIT, exclusiveStartTableMetadata);
    }

    @NotNull
    @Override
    public ListMetadataResult listVirtualTableMetadatas(int limit) {
        return listVirtualTableMetadatas(limit, MtTableDescriptionRepoKt.DEFAULT_START_KEY);
    }

    @NotNull
    @Override
    public ListMetadataResult listVirtualTableMetadatas() {
        return listVirtualTableMetadatas(MtTableDescriptionRepoKt.DEFAULT_RESULT_LIMIT,
            MtTableDescriptionRepoKt.DEFAULT_START_KEY);
    }

=======
>>>>>>> 9e1d108c
    public static class MtDynamoDbTableDescriptionRepoBuilder {
        private AmazonDynamoDB amazonDynamoDb;
        private MtAmazonDynamoDbContextProvider mtContext;
        private String tableDescriptionTableName;
        private String tableDescriptionTableHashKeyField;
        private String tableDescriptionTableDataField;
        private String delimiter;
        private Integer pollIntervalSeconds;
        private BillingMode billingMode;
        private Optional<String> tablePrefix = Optional.empty();
        private Cache<Object, TableDescription> tableDescriptionCache;

        public MtDynamoDbTableDescriptionRepoBuilder withAmazonDynamoDb(AmazonDynamoDB amazonDynamoDb) {
            this.amazonDynamoDb = amazonDynamoDb;
            return this;
        }

        public MtDynamoDbTableDescriptionRepoBuilder withContext(MtAmazonDynamoDbContextProvider mtContext) {
            this.mtContext = mtContext;
            return this;
        }

        public MtDynamoDbTableDescriptionRepoBuilder withTableDescriptionTableName(String tableDescriptionTableName) {
            this.tableDescriptionTableName = tableDescriptionTableName;
            return this;
        }

        public MtDynamoDbTableDescriptionRepoBuilder withBillingMode(BillingMode billingMode) {
            this.billingMode = billingMode;
            return this;
        }

        public MtDynamoDbTableDescriptionRepoBuilder withTableDescriptionTableHashKeyField(
            String tableDescriptionTableHashKeyField) {
            this.tableDescriptionTableHashKeyField = tableDescriptionTableHashKeyField;
            return this;
        }

        public MtDynamoDbTableDescriptionRepoBuilder withTableDescriptionTableDataField(
            String tableDescriptionTableDataField) {
            this.tableDescriptionTableDataField = tableDescriptionTableDataField;
            return this;
        }

        public MtDynamoDbTableDescriptionRepoBuilder withDelimiter(String delimiter) {
            this.delimiter = delimiter;
            return this;
        }

        public MtDynamoDbTableDescriptionRepoBuilder withPollIntervalSeconds(int pollIntervalSeconds) {
            this.pollIntervalSeconds = pollIntervalSeconds;
            return this;
        }

        public MtDynamoDbTableDescriptionRepoBuilder withTablePrefix(Optional<String> tablePrefix) {
            this.tablePrefix = tablePrefix;
            return this;
        }

        public MtDynamoDbTableDescriptionRepoBuilder withTableDescriptionCache(Cache<Object, TableDescription>
                                                                                   tableDescriptionCache) {
            this.tableDescriptionCache = tableDescriptionCache;
            return this;
        }

        /**
<<<<<<< HEAD
=======
         * Builder. Build!
         *
>>>>>>> 9e1d108c
         * @return a newly created {@code MtDynamoDbTableDescriptionRepo} based on the contents of the
         *     {@code MtDynamoDbTableDescriptionRepoBuilder}
         */
        public MtDynamoDbTableDescriptionRepo build() {
            setDefaults();
            validate();
            return new MtDynamoDbTableDescriptionRepo(
                amazonDynamoDb,
                billingMode,
                mtContext,
                tableDescriptionTableName,
                tablePrefix,
                tableDescriptionTableHashKeyField,
                tableDescriptionTableDataField,
                delimiter,
                pollIntervalSeconds,
                tableDescriptionCache);
        }

        private void validate() {
            checkArgument(amazonDynamoDb != null, "amazonDynamoDb is required");
            checkArgument(mtContext != null, "mtContext is required");
            checkArgument(tableDescriptionTableName != null, "tableDescriptionTableName is required");
        }

        private void setDefaults() {
            if (tableDescriptionTableHashKeyField == null) {
                tableDescriptionTableHashKeyField = TABLE_METADATA_HK_FIELD;
            }
            if (tableDescriptionTableDataField == null) {
                tableDescriptionTableDataField = TABLE_METADATA_DATA_FIELD;
            }
            if (delimiter == null) {
                delimiter = DELIMITER;
            }
            if (pollIntervalSeconds == null) {
                pollIntervalSeconds = 5;
            }
            if (tableDescriptionCache == null) {
                tableDescriptionCache = CacheBuilder.newBuilder().build();
            }
        }

    }

    private String prefix(String tableName, Optional<String> tablePrefix) {
        return tablePrefix.map(tablePrefix1 -> tablePrefix1 + tableName).orElse(tableName);
    }

}<|MERGE_RESOLUTION|>--- conflicted
+++ resolved
@@ -49,10 +49,6 @@
 import java.util.regex.Pattern;
 import java.util.stream.Collectors;
 import org.jetbrains.annotations.NotNull;
-<<<<<<< HEAD
-import org.jetbrains.annotations.Nullable;
-=======
->>>>>>> 9e1d108c
 
 /**
  * Stores table definitions in single table.  Each record represents a table.  Table names are prefixed with context.
@@ -194,11 +190,7 @@
             pollIntervalSeconds);
     }
 
-<<<<<<< HEAD
-    private CreateTableRequest getCreateTableRequest(TableDescription description) {
-=======
     private static CreateTableRequest getCreateTableRequest(TableDescription description) {
->>>>>>> 9e1d108c
         return new CreateTableRequest().withTableName(description.getTableName())
             .withKeySchema(description.getKeySchema())
             .withAttributeDefinitions(description.getAttributeDefinitions())
@@ -210,12 +202,8 @@
     }
 
 
-<<<<<<< HEAD
-    private List<GlobalSecondaryIndex> getGlobalIndexes(Collection<GlobalSecondaryIndexDescription> descriptions) {
-=======
     private static List<GlobalSecondaryIndex> getGlobalIndexes(
         Collection<GlobalSecondaryIndexDescription> descriptions) {
->>>>>>> 9e1d108c
         return descriptions == null ?  null : descriptions
             .stream()
             .map(s ->
@@ -226,11 +214,7 @@
             .collect(Collectors.toList());
     }
 
-<<<<<<< HEAD
-    private List<LocalSecondaryIndex> getLocalIndexes(Collection<LocalSecondaryIndexDescription> descriptions) {
-=======
     private static List<LocalSecondaryIndex> getLocalIndexes(Collection<LocalSecondaryIndexDescription> descriptions) {
->>>>>>> 9e1d108c
         return descriptions == null ? null :
             descriptions.stream()
                 .map(s ->
@@ -241,20 +225,12 @@
                 .collect(Collectors.toList());
     }
 
-<<<<<<< HEAD
-    private ProvisionedThroughput getProvisionedThroughput(ProvisionedThroughputDescription description) {
-=======
     private static ProvisionedThroughput getProvisionedThroughput(ProvisionedThroughputDescription description) {
->>>>>>> 9e1d108c
         return description == null ? null :
             new ProvisionedThroughput(description.getReadCapacityUnits(), description.getWriteCapacityUnits());
     }
 
-<<<<<<< HEAD
-    private ProvisionedThroughputDescription getProvisionedThroughputDesc(ProvisionedThroughput throughput) {
-=======
     private static ProvisionedThroughputDescription getProvisionedThroughputDesc(ProvisionedThroughput throughput) {
->>>>>>> 9e1d108c
         return throughput == null ? null :
             new ProvisionedThroughputDescription()
                 .withReadCapacityUnits(throughput.getReadCapacityUnits())
@@ -316,19 +292,6 @@
 
     @NotNull
     @Override
-<<<<<<< HEAD
-    public ListMetadataResult listVirtualTableMetadatas(int limit,
-                                                        @Nullable TenantTableMetadata exclusiveStartTableMetadata) {
-        ScanRequest scanReq = new ScanRequest(tableDescriptionTableName);
-        Map<String, AttributeValue> lastEvaluatedKey = Optional.ofNullable(exclusiveStartTableMetadata)
-            .map(t -> new HashMap<>(ImmutableMap.of(tableDescriptionTableHashKeyField,
-                new AttributeValue(getHashKey(exclusiveStartTableMetadata)))))
-            .orElse(null);
-        ScanResult scanResult;
-
-        scanReq.setExclusiveStartKey(lastEvaluatedKey);
-        scanReq.setLimit(limit);
-=======
     public ListMetadataResult listVirtualTableMetadata(ListMetadataRequest listMetadataRequest) {
         ScanRequest scanReq = new ScanRequest(tableDescriptionTableName);
         Map<String, AttributeValue> lastEvaluatedKey =
@@ -340,7 +303,6 @@
 
         scanReq.setExclusiveStartKey(lastEvaluatedKey);
         scanReq.setLimit(listMetadataRequest.getLimit());
->>>>>>> 9e1d108c
         scanResult = amazonDynamoDb.scan(scanReq);
         List<TenantTableMetadata> metadataList = scanResult.getItems().stream()
             .map(rowMap ->
@@ -352,28 +314,6 @@
         return new ListMetadataResult(metadataList, lastEvaluatedMetadata);
     }
 
-<<<<<<< HEAD
-    @NotNull
-    @Override
-    public ListMetadataResult listVirtualTableMetadatas(@Nullable TenantTableMetadata exclusiveStartTableMetadata) {
-        return listVirtualTableMetadatas(MtTableDescriptionRepoKt.DEFAULT_RESULT_LIMIT, exclusiveStartTableMetadata);
-    }
-
-    @NotNull
-    @Override
-    public ListMetadataResult listVirtualTableMetadatas(int limit) {
-        return listVirtualTableMetadatas(limit, MtTableDescriptionRepoKt.DEFAULT_START_KEY);
-    }
-
-    @NotNull
-    @Override
-    public ListMetadataResult listVirtualTableMetadatas() {
-        return listVirtualTableMetadatas(MtTableDescriptionRepoKt.DEFAULT_RESULT_LIMIT,
-            MtTableDescriptionRepoKt.DEFAULT_START_KEY);
-    }
-
-=======
->>>>>>> 9e1d108c
     public static class MtDynamoDbTableDescriptionRepoBuilder {
         private AmazonDynamoDB amazonDynamoDb;
         private MtAmazonDynamoDbContextProvider mtContext;
@@ -440,11 +380,8 @@
         }
 
         /**
-<<<<<<< HEAD
-=======
          * Builder. Build!
          *
->>>>>>> 9e1d108c
          * @return a newly created {@code MtDynamoDbTableDescriptionRepo} based on the contents of the
          *     {@code MtDynamoDbTableDescriptionRepoBuilder}
          */
