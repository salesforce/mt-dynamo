/*
 * Copyright (c) 2018, salesforce.com, inc.
 * All rights reserved.
 * Licensed under the BSD 3-Clause license.
 * For full license text, see LICENSE.txt file in the repo root  or https://opensource.org/licenses/BSD-3-Clause
 */

package com.salesforce.dynamodbv2.mt.repo;

import static com.google.common.base.Preconditions.checkArgument;

import com.amazonaws.services.dynamodbv2.AmazonDynamoDB;
import com.amazonaws.services.dynamodbv2.model.AttributeDefinition;
import com.amazonaws.services.dynamodbv2.model.AttributeValue;
import com.amazonaws.services.dynamodbv2.model.BillingMode;
import com.amazonaws.services.dynamodbv2.model.CreateTableRequest;
import com.amazonaws.services.dynamodbv2.model.DeleteItemRequest;
import com.amazonaws.services.dynamodbv2.model.GetItemRequest;
import com.amazonaws.services.dynamodbv2.model.GlobalSecondaryIndex;
import com.amazonaws.services.dynamodbv2.model.GlobalSecondaryIndexDescription;
import com.amazonaws.services.dynamodbv2.model.KeySchemaElement;
import com.amazonaws.services.dynamodbv2.model.KeyType;
import com.amazonaws.services.dynamodbv2.model.LocalSecondaryIndex;
import com.amazonaws.services.dynamodbv2.model.LocalSecondaryIndexDescription;
import com.amazonaws.services.dynamodbv2.model.ProvisionedThroughput;
import com.amazonaws.services.dynamodbv2.model.ProvisionedThroughputDescription;
import com.amazonaws.services.dynamodbv2.model.PutItemRequest;
import com.amazonaws.services.dynamodbv2.model.ResourceNotFoundException;
import com.amazonaws.services.dynamodbv2.model.ScalarAttributeType;
import com.amazonaws.services.dynamodbv2.model.ScanRequest;
import com.amazonaws.services.dynamodbv2.model.ScanResult;
import com.amazonaws.services.dynamodbv2.model.TableDescription;
import com.google.common.cache.Cache;
import com.google.common.cache.CacheBuilder;
import com.google.common.collect.ImmutableMap;
import com.google.common.util.concurrent.UncheckedExecutionException;
import com.google.gson.Gson;
import com.salesforce.dynamodbv2.mt.admin.AmazonDynamoDbAdminUtils;
import com.salesforce.dynamodbv2.mt.cache.MtCache;
import com.salesforce.dynamodbv2.mt.context.MtAmazonDynamoDbContextProvider;
import com.salesforce.dynamodbv2.mt.mappers.MtAmazonDynamoDb.TenantTable;
import com.salesforce.dynamodbv2.mt.util.DynamoDbCapacity;
import java.util.Collection;
import java.util.HashMap;
import java.util.List;
import java.util.Map;
import java.util.Optional;
import java.util.concurrent.ExecutionException;
import java.util.function.Supplier;
import java.util.regex.Pattern;
import java.util.stream.Collectors;
import org.jetbrains.annotations.NotNull;

/**
 * Stores table definitions in single table.  Each record represents a table.  Table names are prefixed with context.
 *
 * <p>The AmazonDynamoDb that it uses must not, itself, be a MtAmazonDynamoDb* instance.  MtAmazonDynamoDbLogger
 * is supported.
 *
 * @author msgroi
 */
public class MtDynamoDbTableDescriptionRepo implements MtTableDescriptionRepo {

    private static final String TABLE_METADATA_HK_FIELD = "table";
    private static final String TABLE_METADATA_DATA_FIELD = "data";
    private static final String DELIMITER = ".";

    private static final Gson GSON = new Gson();
    private final AmazonDynamoDB amazonDynamoDb;
    private final BillingMode billingMode;
    private final MtAmazonDynamoDbContextProvider mtContext;
    private final AmazonDynamoDbAdminUtils adminUtils;
    private final String tableDescriptionTableHashKeyField;
    private final String tableDescriptionTableDataField;
    private final String delimiter;
    private final int pollIntervalSeconds;
    private final MtCache<TableDescription> cache;
    private final String prefixedTableDescriptionTableName;
    private final Supplier<TableDescription> tableDescriptionSupplier;

    private MtDynamoDbTableDescriptionRepo(AmazonDynamoDB amazonDynamoDb,
                                           BillingMode billingMode,
                                           MtAmazonDynamoDbContextProvider mtContext,
                                           String tableDescriptionTableName,
                                           Optional<String> tablePrefix,
                                           String tableDescriptionTableHashKeyField,
                                           String tableDescriptionTableDataField,
                                           String delimiter,
                                           int pollIntervalSeconds,
                                           Cache<Object, TableDescription> tableDescriptionCache) {
        this.amazonDynamoDb = amazonDynamoDb;
        this.billingMode = billingMode;
        this.mtContext = mtContext;
        this.adminUtils = new AmazonDynamoDbAdminUtils(amazonDynamoDb);
        this.tableDescriptionTableHashKeyField = tableDescriptionTableHashKeyField;
        this.tableDescriptionTableDataField = tableDescriptionTableDataField;
        this.delimiter = delimiter;
        this.pollIntervalSeconds = pollIntervalSeconds;
        this.cache = new MtCache<>(mtContext, tableDescriptionCache);
        this.prefixedTableDescriptionTableName = prefix(tableDescriptionTableName, tablePrefix);
        this.tableDescriptionSupplier = () -> {
            createTableDescriptionTableIfNotExists(pollIntervalSeconds);
            return new TableDescription().withTableName(prefixedTableDescriptionTableName);
        };
    }

    @Override
    public TableDescription createTable(CreateTableRequest createTableRequest) {
        amazonDynamoDb.putItem(new PutItemRequest().withTableName(getTableDescriptionTableName())
            .withItem(createItem(createTableRequest)));
        return getTableDescription(createTableRequest.getTableName());
    }

    @Override
    public TableDescription getTableDescription(String tableName) {
        return getTableDescriptionFromCache(tableName);
    }

    public static MtDynamoDbTableDescriptionRepoBuilder builder() {
        return new MtDynamoDbTableDescriptionRepoBuilder();
    }

    private TableDescription getTableDescriptionFromCache(String tableName) throws ResourceNotFoundException {
        try {
            return cache.get(tableName, () -> getTableDescriptionNoCache(tableName));
        } catch (UncheckedExecutionException e) {
            if (e.getCause() instanceof ResourceNotFoundException) {
                throw (ResourceNotFoundException) e.getCause();
            } else {
                throw e;
            }
        } catch (ExecutionException e) {
            throw new RuntimeException(e);
        }
    }

    private TableDescription getTableDescriptionNoCache(String tableName) {
        Map<String, AttributeValue> item = amazonDynamoDb.getItem(new GetItemRequest()
            .withTableName(getTableDescriptionTableName())
            .withKey(new HashMap<>(ImmutableMap.of(tableDescriptionTableHashKeyField,
                new AttributeValue(addPrefix(tableName)))))).getItem();
        if (item == null) {
            throw new ResourceNotFoundException("table metadata entry for '" + tableName + "' does not exist in "
                + getTableDescriptionTableName());
        }
        String tableDataJson = item.get(tableDescriptionTableDataField).getS();
        return jsonToTableData(tableDataJson);
    }

    @Override
    public TableDescription deleteTable(String tableName) {
        TableDescription tableDescription = getTableDescription(tableName);

        cache.invalidate(tableName);

        amazonDynamoDb.deleteItem(new DeleteItemRequest()
            .withTableName(getTableDescriptionTableName())
            .withKey(new HashMap<>(ImmutableMap.of(tableDescriptionTableHashKeyField,
                new AttributeValue(addPrefix(tableName))))));

        return tableDescription;
    }

    private TenantTable getTenantTableFromHashKey(String hashKey) {
        String[] parts = hashKey.split(Pattern.quote(delimiter));
        return new TenantTable(parts[1], parts[0]);
    }

    private String getTableDescriptionTableName() {
        return tableDescriptionSupplier.get().getTableName();
    }

    public void createDefaultDescriptionTable() {
        createTableDescriptionTableIfNotExists(this.pollIntervalSeconds);
    }

    private void createTableDescriptionTableIfNotExists(int pollIntervalSeconds) {
        CreateTableRequest createTableRequest = new CreateTableRequest();
        DynamoDbCapacity.setBillingMode(createTableRequest, this.billingMode);

        adminUtils.createTableIfNotExists(
<<<<<<< HEAD
                createTableRequest.withTableName(prefixedTableDescriptionTableName)
=======
            createTableRequest.withTableName(tableDescriptionTableName)
>>>>>>> 91c7d9bc
                .withKeySchema(new KeySchemaElement().withAttributeName(tableDescriptionTableHashKeyField)
                    .withKeyType(KeyType.HASH))
                .withAttributeDefinitions(new AttributeDefinition()
                    .withAttributeName(tableDescriptionTableHashKeyField)
                    .withAttributeType(ScalarAttributeType.S)),
            pollIntervalSeconds);
    }

    private static CreateTableRequest getCreateTableRequest(TableDescription description) {
        return new CreateTableRequest().withTableName(description.getTableName())
            .withKeySchema(description.getKeySchema())
            .withAttributeDefinitions(description.getAttributeDefinitions())
            .withStreamSpecification(description.getStreamSpecification())
            .withProvisionedThroughput(
                getProvisionedThroughput(description.getProvisionedThroughput()))
            .withGlobalSecondaryIndexes(getGlobalIndexes(description.getGlobalSecondaryIndexes()))
            .withLocalSecondaryIndexes(getLocalIndexes(description.getLocalSecondaryIndexes()));
    }


    private static List<GlobalSecondaryIndex> getGlobalIndexes(
        Collection<GlobalSecondaryIndexDescription> descriptions) {
        return descriptions == null ? null : descriptions
            .stream()
            .map(s ->
                new GlobalSecondaryIndex().withIndexName(s.getIndexName())
                    .withKeySchema(s.getKeySchema())
                    .withProjection(s.getProjection())
                    .withProvisionedThroughput(getProvisionedThroughput(s.getProvisionedThroughput())))
            .collect(Collectors.toList());
    }

    private static List<LocalSecondaryIndex> getLocalIndexes(Collection<LocalSecondaryIndexDescription> descriptions) {
        return descriptions == null ? null :
            descriptions.stream()
                .map(s ->
                    new LocalSecondaryIndex()
                        .withIndexName(s.getIndexName())
                        .withKeySchema(s.getKeySchema())
                        .withProjection(s.getProjection()))
                .collect(Collectors.toList());
    }

    private static ProvisionedThroughput getProvisionedThroughput(ProvisionedThroughputDescription description) {
        return description == null ? null :
            new ProvisionedThroughput(description.getReadCapacityUnits(), description.getWriteCapacityUnits());
    }

    private static ProvisionedThroughputDescription getProvisionedThroughputDesc(ProvisionedThroughput throughput) {
        return throughput == null ? null :
            new ProvisionedThroughputDescription()
                .withReadCapacityUnits(throughput.getReadCapacityUnits())
                .withWriteCapacityUnits(throughput.getWriteCapacityUnits());
    }

    private Map<String, AttributeValue> createItem(CreateTableRequest createTableRequest) {
        TableDescription tableDescription = new TableDescription()
            .withTableName(createTableRequest.getTableName())
            .withKeySchema(createTableRequest.getKeySchema())
            .withAttributeDefinitions(createTableRequest.getAttributeDefinitions())
            .withStreamSpecification(createTableRequest.getStreamSpecification())
            .withProvisionedThroughput(getProvisionedThroughputDesc(createTableRequest.getProvisionedThroughput()));

        if (createTableRequest.getLocalSecondaryIndexes() != null) {
            tableDescription.withLocalSecondaryIndexes(createTableRequest.getLocalSecondaryIndexes().stream().map(lsi ->
                new LocalSecondaryIndexDescription().withIndexName(lsi.getIndexName())
                    .withKeySchema(lsi.getKeySchema())
                    .withProjection(lsi.getProjection())).collect(Collectors.toList()));
        }

        if (createTableRequest.getGlobalSecondaryIndexes() != null) {
            tableDescription.withGlobalSecondaryIndexes(createTableRequest.getGlobalSecondaryIndexes().stream().map(
                gsi ->
                    new GlobalSecondaryIndexDescription()
                        .withIndexName(gsi.getIndexName())
                        .withKeySchema(gsi.getKeySchema())
                        .withProjection(gsi.getProjection())
                        .withProvisionedThroughput(getProvisionedThroughputDesc(gsi.getProvisionedThroughput()))
            ).collect(Collectors.toList()));
        }
        String tableDataJson = tableDataToJson(tableDescription);
        return new HashMap<>(ImmutableMap.of(
            tableDescriptionTableHashKeyField, new AttributeValue(addPrefix(createTableRequest.getTableName())),
            tableDescriptionTableDataField, new AttributeValue(tableDataJson)));
    }

    private static String tableDataToJson(TableDescription tableDescription) {
        return GSON.toJson(tableDescription);
    }

    private static TableDescription jsonToTableData(String tableDataString) {
        return GSON.fromJson(tableDataString, TableDescription.class);
    }

    private String getHashKey(MtCreateTableRequest tenantTableMetadata) {
        return tenantTableMetadata.getTenantName()
            + delimiter
            + tenantTableMetadata.getCreateTableRequest().getTableName();
    }

    private String addPrefix(String tableName) {
        return getPrefix() + tableName;
    }

    private String getPrefix() {
        return mtContext.getContext() + delimiter;
    }

    @NotNull
    @Override
    public ListMetadataResult listVirtualTableMetadata(ListMetadataRequest listMetadataRequest) {
        ScanRequest scanReq = new ScanRequest(getTableDescriptionTableName());
        Map<String, AttributeValue> lastEvaluatedKey =
            Optional.ofNullable(listMetadataRequest.getExclusiveStartTableMetadata())
                .map(t -> new HashMap<>(ImmutableMap.of(tableDescriptionTableHashKeyField,
                    new AttributeValue(getHashKey(t)))))
                .orElse(null);
        ScanResult scanResult;

        scanReq.setExclusiveStartKey(lastEvaluatedKey);
        scanReq.setLimit(listMetadataRequest.getLimit());
        scanResult = amazonDynamoDb.scan(scanReq);
        List<MtCreateTableRequest> metadataList = scanResult.getItems().stream()
            .map(rowMap ->
                new MtCreateTableRequest(
                    getTenantTableFromHashKey(rowMap.get(tableDescriptionTableHashKeyField).getS()).getTenantName(),
                    getCreateTableRequest(jsonToTableData(rowMap.get(tableDescriptionTableDataField).getS()))))
            .collect(Collectors.toList());
        MtCreateTableRequest lastEvaluatedMetadata = scanResult.getLastEvaluatedKey() == null ? null :
            metadataList.get(metadataList.size() - 1);
        return new ListMetadataResult(metadataList, lastEvaluatedMetadata);
    }

    public static class MtDynamoDbTableDescriptionRepoBuilder {
        private AmazonDynamoDB amazonDynamoDb;
        private MtAmazonDynamoDbContextProvider mtContext;
        private String tableDescriptionTableName;
        private String tableDescriptionTableHashKeyField;
        private String tableDescriptionTableDataField;
        private String delimiter;
        private Integer pollIntervalSeconds;
        private BillingMode billingMode;
        private Optional<String> tablePrefix = Optional.empty();
        private Cache<Object, TableDescription> tableDescriptionCache;

        public MtDynamoDbTableDescriptionRepoBuilder withAmazonDynamoDb(AmazonDynamoDB amazonDynamoDb) {
            this.amazonDynamoDb = amazonDynamoDb;
            return this;
        }

        public MtDynamoDbTableDescriptionRepoBuilder withContext(MtAmazonDynamoDbContextProvider mtContext) {
            this.mtContext = mtContext;
            return this;
        }

        public MtDynamoDbTableDescriptionRepoBuilder withTableDescriptionTableName(String tableDescriptionTableName) {
            this.tableDescriptionTableName = tableDescriptionTableName;
            return this;
        }

        public MtDynamoDbTableDescriptionRepoBuilder withBillingMode(BillingMode billingMode) {
            this.billingMode = billingMode;
            return this;
        }

        public MtDynamoDbTableDescriptionRepoBuilder withTableDescriptionTableHashKeyField(
            String tableDescriptionTableHashKeyField) {
            this.tableDescriptionTableHashKeyField = tableDescriptionTableHashKeyField;
            return this;
        }

        public MtDynamoDbTableDescriptionRepoBuilder withTableDescriptionTableDataField(
            String tableDescriptionTableDataField) {
            this.tableDescriptionTableDataField = tableDescriptionTableDataField;
            return this;
        }

        public MtDynamoDbTableDescriptionRepoBuilder withDelimiter(String delimiter) {
            this.delimiter = delimiter;
            return this;
        }

        public MtDynamoDbTableDescriptionRepoBuilder withPollIntervalSeconds(int pollIntervalSeconds) {
            this.pollIntervalSeconds = pollIntervalSeconds;
            return this;
        }

        public MtDynamoDbTableDescriptionRepoBuilder withTablePrefix(Optional<String> tablePrefix) {
            this.tablePrefix = tablePrefix;
            return this;
        }

        public MtDynamoDbTableDescriptionRepoBuilder withTableDescriptionCache(Cache<Object, TableDescription>
                                                                                   tableDescriptionCache) {
            this.tableDescriptionCache = tableDescriptionCache;
            return this;
        }

        /**
         * Builder. Build!
         *
         * @return a newly created {@code MtDynamoDbTableDescriptionRepo} based on the contents of the
         * {@code MtDynamoDbTableDescriptionRepoBuilder}
         */
        public MtDynamoDbTableDescriptionRepo build() {
            setDefaults();
            validate();
            return new MtDynamoDbTableDescriptionRepo(
                amazonDynamoDb,
                billingMode,
                mtContext,
                tableDescriptionTableName,
                tablePrefix,
                tableDescriptionTableHashKeyField,
                tableDescriptionTableDataField,
                delimiter,
                pollIntervalSeconds,
                tableDescriptionCache);
        }

        private void validate() {
            checkArgument(amazonDynamoDb != null, "amazonDynamoDb is required");
            checkArgument(mtContext != null, "mtContext is required");
            checkArgument(tableDescriptionTableName != null, "tableDescriptionTableName is required");
        }

        private void setDefaults() {
            if (tableDescriptionTableHashKeyField == null) {
                tableDescriptionTableHashKeyField = TABLE_METADATA_HK_FIELD;
            }
            if (tableDescriptionTableDataField == null) {
                tableDescriptionTableDataField = TABLE_METADATA_DATA_FIELD;
            }
            if (delimiter == null) {
                delimiter = DELIMITER;
            }
            if (pollIntervalSeconds == null) {
                pollIntervalSeconds = 5;
            }
            if (tableDescriptionCache == null) {
                tableDescriptionCache = CacheBuilder.newBuilder().build();
            }
        }

    }

    private String prefix(String tableName, Optional<String> tablePrefix) {
        return tablePrefix.map(tablePrefix1 -> tablePrefix1 + tableName).orElse(tableName);
    }

}<|MERGE_RESOLUTION|>--- conflicted
+++ resolved
@@ -179,11 +179,7 @@
         DynamoDbCapacity.setBillingMode(createTableRequest, this.billingMode);
 
         adminUtils.createTableIfNotExists(
-<<<<<<< HEAD
-                createTableRequest.withTableName(prefixedTableDescriptionTableName)
-=======
-            createTableRequest.withTableName(tableDescriptionTableName)
->>>>>>> 91c7d9bc
+            createTableRequest.withTableName(prefixedTableDescriptionTableName)
                 .withKeySchema(new KeySchemaElement().withAttributeName(tableDescriptionTableHashKeyField)
                     .withKeyType(KeyType.HASH))
                 .withAttributeDefinitions(new AttributeDefinition()
