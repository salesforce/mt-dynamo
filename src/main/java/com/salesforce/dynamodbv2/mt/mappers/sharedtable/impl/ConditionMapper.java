package com.salesforce.dynamodbv2.mt.mappers.sharedtable.impl;

import com.amazonaws.services.dynamodbv2.model.AttributeValue;
import com.google.common.annotations.VisibleForTesting;
import java.util.Collection;
import java.util.Map;
import java.util.Map.Entry;
import java.util.Optional;
import java.util.concurrent.atomic.AtomicInteger;
import java.util.stream.Stream;

/**
 * Applies mapping and prefixing to condition query and conditional update expressions.
 *
 * @author msgroi
 */
class ConditionMapper {

    static final String NAME_PLACEHOLDER = "#___name___";

    private final TableMapping tableMapping;
    private final FieldMapper fieldMapper;

    ConditionMapper(TableMapping tableMapping, FieldMapper fieldMapper) {
        this.tableMapping = tableMapping;
        this.fieldMapper = fieldMapper;
    }

    /**
     * Extracts literals referenced in primary and filter expressions and turns them into references to
     * expression names and values.
     */
    void convertFieldNameLiteralsToExpressionNames(RequestWrapper request) {
        Collection<FieldMapping> fieldMappings =
            tableMapping.getAllVirtualToPhysicalFieldMappingsDeduped().values();
        request.setPrimaryExpression(
            convertFieldNameLiteralsToExpressionNamesInternal(fieldMappings, request.getPrimaryExpression(), request));
        request.setFilterExpression(
            convertFieldNameLiteralsToExpressionNamesInternal(fieldMappings, request.getFilterExpression(), request));
    }

    /**
     * For each virtual-physical field mapping, maps field names and applies field value prefixing for tenant isolation.
     */
    void apply(RequestWrapper request) {
        convertFieldNameLiteralsToExpressionNames(request);
        tableMapping.getAllVirtualToPhysicalFieldMappingsDeduped().values().forEach(
            fieldMapping -> applyKeyConditionToField(request, fieldMapping));
    }

    /**
     * Finds a virtual field name reference in the expression attribute names, finds the value in the right-hand side
     * operand in the primary expression or filter expression, gets its value in the expression attribute values,
     * applies the mapping, and sets the physical name of the field to that of the target field.
     */
    void applyKeyConditionToField(RequestWrapper request, FieldMapping fieldMapping) {
        applyKeyConditionToField(
            request,
            fieldMapping,
            request.getPrimaryExpression(),
            request.getFilterExpression());
    }

    /**
     * For a given virtual-physical field mapping, maps field names and applies field value prefixing for
     * tenant isolation.
     *
     * <p>Comments show expected variable values with a sample set of inputs.
     */
    @VisibleForTesting
    void applyKeyConditionToField(RequestWrapper request,
        FieldMapping fieldMapping,
        String primaryExpression, // "#field1 = :value"
        String filterExpression) {
        if (primaryExpression != null) {
            String virtualAttrName = fieldMapping.getSource().getName(); // "virtualhk"
            Map<String, String> expressionAttrNames = request.getExpressionAttributeNames(); // "#field1" -> "virtualhk"
            Optional<String> keyFieldName = expressionAttrNames != null ? expressionAttrNames.entrySet().stream()
                .filter(entry -> entry.getValue().equals(virtualAttrName)).map(Entry::getKey).findAny()
                : Optional.empty(); // Optional[#field1]
            if (keyFieldName.isPresent() && !keyFieldName.get().equals(NAME_PLACEHOLDER)) {
<<<<<<< HEAD
                Optional<String> virtualValuePlaceholderOpt =
                    findVirtualValuePlaceholder(primaryExpression, filterExpression, keyFieldName.get()); // ":value"
                if (virtualValuePlaceholderOpt.isPresent()) {
                    String virtualValuePlaceholder = virtualValuePlaceholderOpt.get();
                    AttributeValue virtualAttr =
                            request.getExpressionAttributeValues().get(virtualValuePlaceholder); // {S: hkvalue,}
                    AttributeValue physicalAttr =
                        fieldMapping.isContextAware()
                                ? fieldMapper.apply(fieldMapping, virtualAttr) // {S: ctx.virtualTable.hkvalue,}
                                : virtualAttr;
                    request.putExpressionAttributeValue(virtualValuePlaceholder, physicalAttr);
                }
=======
                String virtualValuePlaceholder = findVirtualValuePlaceholder(primaryExpression, filterExpression,
                    keyFieldName.get()); // ":value"
                AttributeValue virtualAttr =
                        request.getExpressionAttributeValues().get(virtualValuePlaceholder); // {S: hkvalue,}
                AttributeValue physicalAttr = fieldMapping.isContextAware()
                        ? fieldMapper.apply(fieldMapping, virtualAttr) // {S: ctx.virtualTable.hkvalue,}
                        : virtualAttr;
                request.putExpressionAttributeValue(virtualValuePlaceholder, physicalAttr);
>>>>>>> 400c58a0
                request.putExpressionAttributeName(keyFieldName.get(), fieldMapping.getTarget().getName());
            }
        }
    }

    /**
     * Extracts literals referenced in expressions and turns them into references to expression names and values.
     *
     * <p>Comments show expected variable values with a sample set of inputs.
     */
    private String convertFieldNameLiteralsToExpressionNamesInternal(
        Collection<FieldMapping> fieldMappings, // source = "field", target="field"
        String conditionExpression, // "field = :value and field2 = :value2 and field = :value3"
        RequestWrapper request) {
        String newConditionExpression = conditionExpression;
        if (conditionExpression != null) {
            AtomicInteger counter = new AtomicInteger(1);
            for (FieldMapping fieldMapping : fieldMappings) {
                String virtualFieldName = fieldMapping.getSource().getName(); // "field"
                String toFind = " " + virtualFieldName + " ="; // " field ="
                int start = (" " + newConditionExpression).indexOf(toFind); // 0 - TODO add support for non-EQ operators
                while (start >= 0) {
                    String fieldLiteral =
                            newConditionExpression.substring(start, start + virtualFieldName.length()); // "field"
                    String fieldPlaceholder =
                            getNextFieldPlaceholder(request.getExpressionAttributeNames(), counter); // "#field1"
                    newConditionExpression = conditionExpression
                        .replaceAll(fieldLiteral + " ", fieldPlaceholder + " ");
                    // "#field1 = :value and field2 = :value2 and #field1 = :value3"
                    request.putExpressionAttributeName(fieldPlaceholder, fieldLiteral);
                    start = (" " + newConditionExpression).indexOf(toFind); // -1
                }
            }
        }
        return newConditionExpression;
    }

    /*
     * Generates a field name placeholder starting with '#field' and suffixed with an incrementing number skipping
     * any reference that already exists in the expressionAttributeNames map.
     */
    @VisibleForTesting
    static String getNextFieldPlaceholder(Map<String, String> expressionAttributeNames, AtomicInteger counter) {
        String fieldPlaceholderCandidate = "#field" + counter.get();
        while (expressionAttributeNames != null && expressionAttributeNames.containsKey(fieldPlaceholderCandidate)) {
            fieldPlaceholderCandidate = "#field" + counter.incrementAndGet();
        }
        return fieldPlaceholderCandidate;
    }

    /**
     * Finds the value in the right-hand side operand where the left-hand operator is a given field, first in the
     * primary expression, then in the filterExpression.
     */
    @VisibleForTesting
    static Optional<String> findVirtualValuePlaceholder(String primaryExpression,
        String filterExpression,
        String keyFieldName) {
        return Stream.of(
            findVirtualValuePlaceholder(primaryExpression, keyFieldName),
            findVirtualValuePlaceholder(filterExpression, keyFieldName))
            .filter(Optional::isPresent)
            .map(Optional::get)
            .findFirst();
    }

    /**
     * Finds the value in the right-hand side operand of an expression where the left-hand operator is a given field.
     *
     * <p>Comments show expected variable values with a sample set of inputs.
     */
    @VisibleForTesting
<<<<<<< HEAD
    static Optional<String> findVirtualValuePlaceholder(String conditionExpression, String keyFieldName) {
        if (conditionExpression == null) {
            return Optional.empty();
        }
        String toFind = keyFieldName + " = ";
        int start = conditionExpression.indexOf(toFind);
=======
    static Optional<String> findVirtualValuePlaceholder(
            String conditionExpression, // "#field1 = :value"
            String keyFieldName) { // "#field1"
        String toFind = keyFieldName + " = "; // "#field1 = "
        int start = conditionExpression.indexOf(toFind); // 0
>>>>>>> 400c58a0
        if (start == -1) {
            return Optional.empty();
        }
        int end = conditionExpression.indexOf(" ", start + toFind.length()); // -1
        return Optional.of(conditionExpression.substring(start + toFind.length(),
            end == -1 ? conditionExpression.length() : end)); // ":value" // TODO add support for non-EQ operators
    }

}<|MERGE_RESOLUTION|>--- conflicted
+++ resolved
@@ -79,7 +79,6 @@
                 .filter(entry -> entry.getValue().equals(virtualAttrName)).map(Entry::getKey).findAny()
                 : Optional.empty(); // Optional[#field1]
             if (keyFieldName.isPresent() && !keyFieldName.get().equals(NAME_PLACEHOLDER)) {
-<<<<<<< HEAD
                 Optional<String> virtualValuePlaceholderOpt =
                     findVirtualValuePlaceholder(primaryExpression, filterExpression, keyFieldName.get()); // ":value"
                 if (virtualValuePlaceholderOpt.isPresent()) {
@@ -92,16 +91,6 @@
                                 : virtualAttr;
                     request.putExpressionAttributeValue(virtualValuePlaceholder, physicalAttr);
                 }
-=======
-                String virtualValuePlaceholder = findVirtualValuePlaceholder(primaryExpression, filterExpression,
-                    keyFieldName.get()); // ":value"
-                AttributeValue virtualAttr =
-                        request.getExpressionAttributeValues().get(virtualValuePlaceholder); // {S: hkvalue,}
-                AttributeValue physicalAttr = fieldMapping.isContextAware()
-                        ? fieldMapper.apply(fieldMapping, virtualAttr) // {S: ctx.virtualTable.hkvalue,}
-                        : virtualAttr;
-                request.putExpressionAttributeValue(virtualValuePlaceholder, physicalAttr);
->>>>>>> 400c58a0
                 request.putExpressionAttributeName(keyFieldName.get(), fieldMapping.getTarget().getName());
             }
         }
@@ -174,20 +163,12 @@
      * <p>Comments show expected variable values with a sample set of inputs.
      */
     @VisibleForTesting
-<<<<<<< HEAD
     static Optional<String> findVirtualValuePlaceholder(String conditionExpression, String keyFieldName) {
         if (conditionExpression == null) {
             return Optional.empty();
         }
         String toFind = keyFieldName + " = ";
         int start = conditionExpression.indexOf(toFind);
-=======
-    static Optional<String> findVirtualValuePlaceholder(
-            String conditionExpression, // "#field1 = :value"
-            String keyFieldName) { // "#field1"
-        String toFind = keyFieldName + " = "; // "#field1 = "
-        int start = conditionExpression.indexOf(toFind); // 0
->>>>>>> 400c58a0
         if (start == -1) {
             return Optional.empty();
         }
