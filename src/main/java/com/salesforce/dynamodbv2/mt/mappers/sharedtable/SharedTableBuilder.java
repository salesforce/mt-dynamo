/*
 * Copyright (c) 2018, salesforce.com, inc.
 * All rights reserved.
 * Licensed under the BSD 3-Clause license.
 * For full license text, see LICENSE.txt file in the repo root  or https://opensource.org/licenses/BSD-3-Clause
 */

package com.salesforce.dynamodbv2.mt.mappers.sharedtable;

import static com.amazonaws.services.dynamodbv2.model.ScalarAttributeType.B;
import static com.amazonaws.services.dynamodbv2.model.ScalarAttributeType.N;
import static com.amazonaws.services.dynamodbv2.model.ScalarAttributeType.S;
import static com.google.common.base.Preconditions.checkNotNull;
import static com.salesforce.dynamodbv2.mt.mappers.index.DynamoSecondaryIndex.DynamoSecondaryIndexType.GSI;
import static com.salesforce.dynamodbv2.mt.mappers.index.DynamoSecondaryIndex.DynamoSecondaryIndexType.LSI;
import static java.util.Optional.empty;
import static java.util.Optional.of;

import com.amazonaws.services.dynamodbv2.AmazonDynamoDB;
import com.amazonaws.services.dynamodbv2.model.BillingMode;
import com.amazonaws.services.dynamodbv2.model.CreateTableRequest;
import com.amazonaws.services.dynamodbv2.model.ScalarAttributeType;
import com.amazonaws.services.dynamodbv2.model.StreamSpecification;
import com.amazonaws.services.dynamodbv2.model.StreamViewType;
import com.amazonaws.services.dynamodbv2.model.TableDescription;
import com.google.common.cache.Cache;
import com.google.common.cache.CacheBuilder;
import com.google.common.collect.ImmutableList;
import com.salesforce.dynamodbv2.mt.context.MtAmazonDynamoDbContextProvider;
import com.salesforce.dynamodbv2.mt.mappers.CreateTableRequestBuilder;
import com.salesforce.dynamodbv2.mt.mappers.MappingException;
import com.salesforce.dynamodbv2.mt.mappers.MtAmazonDynamoDbBase;
import com.salesforce.dynamodbv2.mt.mappers.TableBuilder;
import com.salesforce.dynamodbv2.mt.mappers.index.DynamoSecondaryIndex.DynamoSecondaryIndexType;
import com.salesforce.dynamodbv2.mt.mappers.index.DynamoSecondaryIndexMapper;
import com.salesforce.dynamodbv2.mt.mappers.index.DynamoSecondaryIndexMapperByNameImpl;
import com.salesforce.dynamodbv2.mt.mappers.index.DynamoSecondaryIndexMapperByTypeImpl;
import com.salesforce.dynamodbv2.mt.mappers.index.HasPrimaryKey;
import com.salesforce.dynamodbv2.mt.mappers.index.PrimaryKeyMapper;
import com.salesforce.dynamodbv2.mt.mappers.index.PrimaryKeyMapperByTypeImpl;
import com.salesforce.dynamodbv2.mt.mappers.metadata.DynamoTableDescription;
import com.salesforce.dynamodbv2.mt.mappers.metadata.DynamoTableDescriptionImpl;
import com.salesforce.dynamodbv2.mt.mappers.metadata.PrimaryKey;
import com.salesforce.dynamodbv2.mt.mappers.sharedtable.impl.MtAmazonDynamoDbBySharedTable;
import com.salesforce.dynamodbv2.mt.mappers.sharedtable.impl.TableMapping;
import com.salesforce.dynamodbv2.mt.mappers.sharedtable.impl.TableMappingFactory;
import com.salesforce.dynamodbv2.mt.repo.MtDynamoDbTableDescriptionRepo;
import com.salesforce.dynamodbv2.mt.repo.MtTableDescriptionRepo;
import com.salesforce.dynamodbv2.mt.sharedtable.MtBackupManager;
import com.salesforce.dynamodbv2.mt.sharedtable.impl.MtBackupManagerImpl;
import io.micrometer.core.instrument.MeterRegistry;
import io.micrometer.core.instrument.composite.CompositeMeterRegistry;
import java.time.Clock;
import java.util.ArrayList;
import java.util.Arrays;
import java.util.List;
import java.util.Optional;
import java.util.function.Function;
import java.util.stream.Collectors;

/**
 * Maps virtual tables to a set of 7 physical tables hard-coded into the builder by comparing the types of the elements
 * of the virtual table's primary key against the corresponding types on the physical tables.  It support mapping many
 * virtual tables to a single physical table, mapping field names and types, secondary indexes.  It supports for
 * allowing multitenant context to be added to table and index hash key fields.  Throughout this documentation, virtual
 * tables are meant to represent tables as they are understood by the developer using the DynamoDB Java API
 * (`AmazonDynamoDB`).  Physical tables represent the tables that store the data in AWS.  The implementation supports
 * virtual tables with up to 4 GSIs, where no more than one GSI hash/range key on a given virtual table may match one of
 * the following combinations: S(hk only), S-S, S-N, S-B.  It also supports up to 4 LSIs with the same limitation.
 *
 * <p>Below is are the physical tables that are created.  Virtual tables with no LSI will be mapped to the *_no_lsi
 * tables and won't be subject to the 10GB table size limit.  Otherwise, virtual tables are mapped to their physical
 * counterpart based on the rules described in {@code PrimaryKeyMapperByTypeImpl}.
 *
 * <p>All table names are prefixed with 'mt_shared_table_static_'.
 *
 * <p>TABLE NAME   s_s       s_n       s_b       s_no_lsi   s_s_no_lsi s_n_no_lsi s_b_no_lsi
 * -----------  --------- --------- --------- --------- --------- --------- ---------
 * table hash   S         S         S         S         S         S         S
 * range        S         N         B         -         S         N         B
 * gsi 1 hash   S         S         S         S         S         S         S
 * gsi 1 range  S         S         S         S         S         S         S
 * gsi 2 hash   S         S         S         S         S         S         S
 * gsi 2 range  N         N         N         N         N         N         N
 * gsi 3 hash   S         S         S         S         S         S         S
 * gsi 3 range  B         B         B         B         B         B         B
 * gsi 4 hash   S         S         S         S         S         S         S
 * gsi 4 range  -         -         -         -         -         -         -
 * lsi 1 hash   S         S         S
 * lsi 1 range  S         S         S
 * lsi 2 hash   S         S         S
 * lsi 2 range  N         N         N
 * lsi 3 hash   S         S         S
 * lsi 3 range  B         B         B
 *
 * <p>The builder requires ...
 *
 * <p>- an {@code AmazonDynamoDB} instance
 * - a multitenant context
 *
 * <p>Optionally ...
 *
 * <p>- {@code DynamoSecondaryIndexMapper}: Allows customization of mapping of virtual to physical
 *   secondary indexes.  Two implementations are provided, {@code DynamoSecondaryIndexMapperByNameImpl} and
 *   {@code DynamoSecondaryIndexMapperByTypeImpl}.  See Javadoc there for details.
 *   Default: {@code DynamoSecondaryIndexMapperByNameImpl}.
 * - {@code delimiter}: a {@code String} delimiter used to separate the tenant identifier prefix from the hash-key
 *   value.  Default: '-'.
 * - {@code tablePrefix}: a {@code String} used to prefix all tables with, independently of multitenant context, to
 *   provide the ability to support multiple environments within an account.
 * - {@code MtTableDescriptionRepo}: responsible for storing and retrieving table descriptions.
 *   Default: {@code MtDynamoDbTableDescriptionRepo}
 *   which stores table definitions in DynamoDB itself.
 * - {@code deleteTableAsync}: a {@code boolean} to indicate whether table data deletion may happen asynchronously after
 *   the table is dropped.  Default: FALSE.
 * - {@code truncateOnDeleteTable}: a {@code boolean} to indicate whether all of a table's data should be deleted when a
 *   table is dropped.  Default: FALSE.
 * - {@code createTablesEagerly}: a {@code boolean} to indicate whether the physical tables should be created eagerly.
 *   Default: TRUE.
 * - {@code tableMappingFactory}: the {@code TableMappingFactory} that maps virtual to physical table instances.
 *   Default: a table mapping factory that implements shared table behavior.
 * - {@code name}: a {@code String} representing the name of the multitenant AmazonDynamoDB instance.
 *   Default: "MtAmazonDynamoDbBySharedTable".
 * - {@code pollIntervalSeconds}: an {@code Integer} representing the interval in seconds between attempts at checking
 *   the status of the table being created.  Default: 0.
 *
 * <p>Limitations ...
 *
 * <p>- Supported methods: create|describe|delete* Table, get|put|update** Item, query***, scan***
 * - Drop Tables: When dropping a table, if you don't explicitly specify `truncateOnDeleteTable=true`, then table
 * data will be left behind even after the table is dropped.  If a table with the same name is later recreated under
 * the same tenant identifier, the data will be restored.  Note that undetermined behavior should be expected in the
 * event that the original table schema is different from the new table schema.
 * - Adding/removing `GSI`s/`LSI`s:  Adding or removing `GSI`s or `LSI`s on a table that contains data will cause
 * queries and scans to yield unexpected results.
 * - Projections in all `query` and `scan` requests default to `ProjectionType.ALL`.
 * - Deleting and recreating tables without deleting all table data(see truncateOnDeleteTable) may yield
 * unexpected results.
 *
 * <p>* See deleteTableAsync and truncateOnDeleteTable for details on how to
 * control behavior that is specific to deleteTable.
 * ** Updates on gsi hash keys are unsupported.  Performing updates via `UpdateItemRequest` objects
 * `withAttributeUpdates` and `addAttributeUpdateEntry` is not supported since they are considered 'legacy parameters'
 * according DynamoDB docs.  Standard update expressions are supported.
 * *** Only EQ, GT, GE, LT, and LE conditions are supported; GT, GE, LT, and LE via KeyConditions only
 *
 * <p>Design constraints:
 *
 * <p>- In order to support multitenancy, all HKs (table and index-level) must be prefixed with the alphanumeric
 * tenant ID.
 *   Therefore, all HKs must be of type S.
 * - Tables with LSIs are limited to 10GB
 *   (https://docs.aws.amazon.com/amazondynamodb/latest/developerguide/LSI.html#LSI.ItemCollections.SizeLimit).
 *   Therefore, we have two sets of tables, one set with LSIs and one set without.
 * - Tables with HK only may not have LSIs (error: "AmazonServiceException: Local Secondary indices are not allowed on
 *   hash tables, only hash and range tables").  Therefore, the only table that has HK only does not have an LSI.
 * - Virtual tables with only a HK may not be mapped to a table that has both a HK and RK per
 *   https://docs.aws.amazon.com/amazondynamodb/latest/APIReference/API_PutItem.html, "When you add an item, the primary
 *   key attribute(s) are the only required attributes.  Attribute values cannot be null."  See
 *   {@code SharedTableRangeKeyTest} for a simple test that demonstrates this.
 * - All virtual types could have been mapped into a set of tables that have only byte array types, and convert
 *   all virtual types down to byte arrays and back.  This would necessitate a smaller set of tables, possibly as few
 *   as 3.  However, the mapping layer would also need to be responsible for maintaining consistency with respect to
 *   sorting so it was not implemented.
 *
 */
public class SharedTableBuilder implements TableBuilder {

    private static final String DEFAULT_TABLE_DESCRIPTION_TABLE_NAME = "_table_metadata";
    private List<CreateTableRequest> createTableRequests;
    private Long defaultProvisionedThroughput; /* TODO if this is ever going to be used in production we will need
                                                       more granularity, like at the table, index, read, write level */

    private BillingMode billingMode;
    private Boolean streamsEnabled;
    private String name;
    private AmazonDynamoDB amazonDynamoDb;
    private MtAmazonDynamoDbContextProvider mtContext;
    private MtTableDescriptionRepo mtTableDescriptionRepo;
    private TableMappingFactory tableMappingFactory;
    private CreateTableRequestFactory createTableRequestFactory;
    private DynamoSecondaryIndexMapper secondaryIndexMapper;
    private MtBackupManager backupManager;
    private Boolean binaryHashKey;
    private Boolean deleteTableAsync;
    private Boolean truncateOnDeleteTable;
    private Boolean createTablesEagerly;
    private Integer pollIntervalSeconds;
    private Optional<String> tablePrefix = empty();
    private Long getRecordsTimeLimit;
    private Clock clock;
    private String tableDescriptionTableName;
    private Cache<Object, TableMapping> tableMappingCache;
    private Cache<Object, TableDescription> tableDescriptionCache;
    private MeterRegistry meterRegistry;
    private String scanTenantKey = MtAmazonDynamoDbBase.DEFAULT_SCAN_TENANT_KEY;
    private String scanVirtualTableKey = MtAmazonDynamoDbBase.DEFAULT_SCAN_VIRTUAL_TABLE_KEY;

    public static SharedTableBuilder builder() {
        return new SharedTableBuilder();
    }

    private static String prefix(Optional<String> tablePrefix, String tableName) {
        return tablePrefix.map(tablePrefix1 -> tablePrefix1 + tableName).orElse(tableName);
    }

    /**
     * TODO: write Javadoc.
     *
     * @param createTableRequests the {@code CreateTableRequest}s representing the physical tables
     * @return a newly created {@code SharedTableBuilder} based on the contents of the {@code SharedTableBuilder}
     */
    public SharedTableBuilder withCreateTableRequests(CreateTableRequest... createTableRequests) {
        if (this.createTableRequests == null) {
            this.createTableRequests = new ArrayList<>();
        }
        this.createTableRequests.addAll(Arrays.asList(createTableRequests));
        return this;
    }

    public SharedTableBuilder withStreamsEnabled(boolean streamsEnabled) {
        this.streamsEnabled = streamsEnabled;
        return this;
    }

    public SharedTableBuilder withGetRecordsTimeLimit(long getRecordsTimeLimit) {
        this.getRecordsTimeLimit = getRecordsTimeLimit;
        return this;
    }

    public SharedTableBuilder withBackupSupport(String region, String backupS3BucketName) {
        this.backupManager = new MtBackupManagerImpl(region, backupS3BucketName);
        return this;
    }

    public SharedTableBuilder withClock(Clock clock) {
        this.clock = clock;
        return this;
    }

    public SharedTableBuilder withDefaultProvisionedThroughput(long defaultProvisionedThroughput) {
        this.defaultProvisionedThroughput = defaultProvisionedThroughput;
        return this;
    }

    @Override
    public SharedTableBuilder withBillingMode(BillingMode billingMode) {
        this.billingMode = billingMode;
        return this;
    }

    @Override
    public TableBuilder withScanTenantKey(String scanTenantKey) {
        this.scanTenantKey = scanTenantKey;
        return this;
    }

    @Override
    public TableBuilder withScanVirtualTableKey(String scanVirtualTableKey) {
        this.scanVirtualTableKey = scanVirtualTableKey;
        return this;
    }

    public SharedTableBuilder withBinaryHashKey(boolean binaryHashKey) {
        this.binaryHashKey = binaryHashKey;
        return this;
    }

    public SharedTableBuilder withTableDescriptionTableName(String tableDescriptionTableName) {
        this.tableDescriptionTableName = tableDescriptionTableName;
        return this;
    }

    public SharedTableBuilder withMeterRegistry(MeterRegistry meterRegistry) {
        this.meterRegistry = meterRegistry;
        return this;
    }

    /**
     * TODO: write Javadoc.
     *
     * @return a newly created {@code MtAmazonDynamoDbBySharedTable} based on the contents of the
     *     {@code SharedTableBuilder}
     */
    public MtAmazonDynamoDbBySharedTable build() {
        setDefaults();
        withName("SharedTableBuilder");
        withCreateTableRequestFactory(new SharedTableCreateTableRequestFactory(createTableRequests,
            getTablePrefix()));
        withDynamoSecondaryIndexMapper(new DynamoSecondaryIndexMapperByTypeImpl());
        setDefaults();
        validate();
        if (tableMappingFactory == null) {
            tableMappingFactory = new TableMappingFactory(
                createTableRequestFactory,
                mtContext,
                secondaryIndexMapper,
                amazonDynamoDb,
                createTablesEagerly,
                pollIntervalSeconds
            );
        }
        return new MtAmazonDynamoDbBySharedTable(name,
            mtContext,
            amazonDynamoDb,
            tableMappingFactory,
            mtTableDescriptionRepo,
            deleteTableAsync,
            truncateOnDeleteTable,
            getRecordsTimeLimit,
            clock,
            tableMappingCache,
            meterRegistry,
<<<<<<< HEAD
            Optional.ofNullable(backupManager));
=======
            scanTenantKey,
            scanVirtualTableKey);
>>>>>>> 4eab9452
    }

    private void setDefaults() {
        if (this.defaultProvisionedThroughput == null) {
            this.defaultProvisionedThroughput = 1L;
        }
        if (this.billingMode == null) {
            this.billingMode = BillingMode.PROVISIONED;
        }
        if (this.streamsEnabled == null) {
            streamsEnabled = true;
        }
        if (this.binaryHashKey == null) {
            binaryHashKey = false;
        }
        if (this.createTableRequests == null || this.createTableRequests.isEmpty()) {
            this.createTableRequests = buildDefaultCreateTableRequests(this.defaultProvisionedThroughput,
                    this.billingMode, this.streamsEnabled, this.binaryHashKey);
        } else if (this.billingMode.equals(BillingMode.PAY_PER_REQUEST)) {
            this.createTableRequests = createTableRequests.stream()
                    .map(createTableRequest ->
                            createTableRequest.withBillingMode(BillingMode.PAY_PER_REQUEST))
                    .collect(Collectors.toList());
        }
        withBillingMode(this.billingMode);
        if (name == null) {
            name = "MtAmazonDynamoDbBySharedTable";
        }
        if (this.billingMode == null) {
            this.billingMode = BillingMode.PROVISIONED;
        }
        if (secondaryIndexMapper == null) {
            secondaryIndexMapper = new DynamoSecondaryIndexMapperByNameImpl();
        }
        if (truncateOnDeleteTable == null) {
            truncateOnDeleteTable = false;
        }
        if (deleteTableAsync == null) {
            deleteTableAsync = false;
        }
        if (createTablesEagerly == null) {
            createTablesEagerly = true;
        }
        if (pollIntervalSeconds == null) {
            pollIntervalSeconds = 0;
        }
        if (tableDescriptionTableName == null) {
            tableDescriptionTableName = DEFAULT_TABLE_DESCRIPTION_TABLE_NAME;
        }
        if (tableDescriptionCache == null) {
            tableDescriptionCache = CacheBuilder.newBuilder().build();
        }
        if (tableMappingCache == null) {
            tableMappingCache = CacheBuilder.newBuilder().build();
        }
        if (mtTableDescriptionRepo == null) {
            mtTableDescriptionRepo = MtDynamoDbTableDescriptionRepo.builder()
                .withAmazonDynamoDb(amazonDynamoDb)
                .withBillingMode(this.billingMode)
                .withContext(mtContext)
                .withTableDescriptionTableName(tableDescriptionTableName)
                .withPollIntervalSeconds(pollIntervalSeconds)
                .withTablePrefix(tablePrefix)
                .withTableDescriptionCache(tableDescriptionCache)
                .build();

            ((MtDynamoDbTableDescriptionRepo) mtTableDescriptionRepo).createDefaultDescriptionTable();
        }
        if (getRecordsTimeLimit == null) {
            getRecordsTimeLimit = 5000L;
        }
        if (clock == null) {
            clock = Clock.systemDefaultZone();
        }
        if (meterRegistry == null) {
            meterRegistry = new CompositeMeterRegistry();
        }
    }

    private static final String HASH_KEY_FIELD = "hk";
    private static final String RANGE_KEY_FIELD = "rk";

    /**
     * Builds the tables underlying the SharedTable implementation as described in the class-level Javadoc.
     */
    private static List<CreateTableRequest> buildDefaultCreateTableRequests(long provisionedThroughput,
        BillingMode billingMode, boolean streamsEnabled, boolean binaryHashKey) {

        ScalarAttributeType hashKeyType = binaryHashKey ? B : S;


        CreateTableRequestBuilder mtSharedTableStaticSs = CreateTableRequestBuilder.builder()
            .withTableName("mt_shared_table_static_" + hashKeyType.name().toLowerCase() + "_s")
            .withTableKeySchema(HASH_KEY_FIELD, hashKeyType, RANGE_KEY_FIELD, S);
        CreateTableRequestBuilder mtSharedTableStaticSn = CreateTableRequestBuilder.builder()
            .withTableName("mt_shared_table_static_" + hashKeyType.name().toLowerCase() + "_n")
            .withTableKeySchema(HASH_KEY_FIELD, hashKeyType, RANGE_KEY_FIELD, N);
        CreateTableRequestBuilder mtSharedTableStaticSb = CreateTableRequestBuilder.builder()
            .withTableName("mt_shared_table_static_" + hashKeyType.name().toLowerCase() + "_b")
            .withTableKeySchema(HASH_KEY_FIELD, hashKeyType, RANGE_KEY_FIELD, B);
        CreateTableRequestBuilder mtSharedTableStaticsNoLsi = CreateTableRequestBuilder.builder()
            .withTableName("mt_shared_table_static_" + hashKeyType.name().toLowerCase() + "_no_lsi")
            .withTableKeySchema(HASH_KEY_FIELD, hashKeyType);
        CreateTableRequestBuilder mtSharedTableStaticSsNoLsi = CreateTableRequestBuilder.builder()
            .withTableName("mt_shared_table_static_" + hashKeyType.name().toLowerCase() + "_s_no_lsi")
            .withTableKeySchema(HASH_KEY_FIELD, hashKeyType, RANGE_KEY_FIELD, S);
        CreateTableRequestBuilder mtSharedTableStaticSnNoLsi = CreateTableRequestBuilder.builder()
            .withTableName("mt_shared_table_static_" + hashKeyType.name().toLowerCase() + "_n_no_lsi")
            .withTableKeySchema(HASH_KEY_FIELD, hashKeyType, RANGE_KEY_FIELD, N);
        CreateTableRequestBuilder mtSharedTableStaticSbNoLsi = CreateTableRequestBuilder.builder()
            .withTableName("mt_shared_table_static_" + hashKeyType.name().toLowerCase() + "_b_no_lsi")
            .withTableKeySchema(HASH_KEY_FIELD, hashKeyType, RANGE_KEY_FIELD, B);

        return ImmutableList.of(mtSharedTableStaticSs,
            mtSharedTableStaticSn,
            mtSharedTableStaticSb,
            mtSharedTableStaticsNoLsi,
            mtSharedTableStaticSsNoLsi,
            mtSharedTableStaticSnNoLsi,
            mtSharedTableStaticSbNoLsi
        ).stream().map(createTableRequestBuilder -> {
            setBillingMode(createTableRequestBuilder, billingMode, provisionedThroughput);
            addSis(createTableRequestBuilder, hashKeyType, provisionedThroughput);
            addStreamSpecification(createTableRequestBuilder, streamsEnabled);
            return createTableRequestBuilder.build();
        }).collect(Collectors.toList());
    }

    /**
     * Based on input throughput, billing mode is set accordingly.
     * @param createTableRequestBuilder the {@code CreateTableRequestBuilder} defines the table creation definition
     * @param provisionedThroughput the throughput to assign to the request.
     *                              If 0, billing mode is set to PPR.
     */
    private static void setBillingMode(CreateTableRequestBuilder createTableRequestBuilder, BillingMode billingMode,
                                       long provisionedThroughput) {

        if (billingMode != null && billingMode.equals(BillingMode.PAY_PER_REQUEST)) {
            createTableRequestBuilder.withBillingMode(BillingMode.PAY_PER_REQUEST);
        } else {
            createTableRequestBuilder.withBillingMode(billingMode);
            createTableRequestBuilder.withProvisionedThroughput(provisionedThroughput, provisionedThroughput);
        }
    }

    private static void addSis(CreateTableRequestBuilder createTableRequestBuilder, ScalarAttributeType hashKeyType,
                               long defaultProvisionedThroughput) {
        addSi(createTableRequestBuilder, GSI, hashKeyType, empty(), defaultProvisionedThroughput);
        addSi(createTableRequestBuilder, GSI, hashKeyType, of(S), defaultProvisionedThroughput);
        addSi(createTableRequestBuilder, GSI, hashKeyType, of(N), defaultProvisionedThroughput);
        addSi(createTableRequestBuilder, GSI, hashKeyType, of(B), defaultProvisionedThroughput);
        if (!createTableRequestBuilder.getTableName().toLowerCase().endsWith("no_lsi")) {
            addSi(createTableRequestBuilder, LSI, hashKeyType, of(S), defaultProvisionedThroughput);
            addSi(createTableRequestBuilder, LSI, hashKeyType, of(N), defaultProvisionedThroughput);
            addSi(createTableRequestBuilder, LSI, hashKeyType, of(B), defaultProvisionedThroughput);
        }
    }

    private static void addStreamSpecification(CreateTableRequestBuilder createTableRequestBuilder,
        boolean streamsEnabled) {
        createTableRequestBuilder.withStreamSpecification(streamsEnabled
                ? new StreamSpecification().withStreamViewType(StreamViewType.NEW_AND_OLD_IMAGES)
                                           .withStreamEnabled(true)
                : new StreamSpecification().withStreamEnabled(false));
    }

    private static void addSi(CreateTableRequestBuilder createTableRequestBuilder,
                       DynamoSecondaryIndexType indexType,
                       ScalarAttributeType hashKeyType,
                       Optional<ScalarAttributeType> rangeKeyType,
                       long defaultProvisionedThroughput) {
        String indexName = indexType.name().toLowerCase() + "_"
            + hashKeyType.name().toLowerCase()
            + rangeKeyType.map(type -> "_" + type.name().toLowerCase()).orElse("").toLowerCase();
        PrimaryKey primaryKey = rangeKeyType.map(
            scalarAttributeType -> new PrimaryKey(indexType == LSI ? "hk" : indexName + "_hk",
                hashKeyType,
                indexName + "_rk",
                scalarAttributeType))
            .orElseGet(() -> new PrimaryKey(indexName + "_hk",
                hashKeyType));
        createTableRequestBuilder.addSi(indexName,
            indexType,
            primaryKey,
            defaultProvisionedThroughput);
    }

    public SharedTableBuilder withName(String name) {
        this.name = name;
        return this;
    }

    public SharedTableBuilder withAmazonDynamoDb(AmazonDynamoDB amazonDynamoDb) {
        this.amazonDynamoDb = amazonDynamoDb;
        return this;
    }

    public SharedTableBuilder withContext(MtAmazonDynamoDbContextProvider mtContext) {
        this.mtContext = mtContext;
        return this;
    }

    public SharedTableBuilder withTablePrefix(String tablePrefix) {
        this.tablePrefix = of(tablePrefix);
        return this;
    }

    public SharedTableBuilder withCreateTableRequestFactory(
        CreateTableRequestFactory createTableRequestFactory) {
        this.createTableRequestFactory = createTableRequestFactory;
        return this;
    }

    public SharedTableBuilder withDynamoSecondaryIndexMapper(
        DynamoSecondaryIndexMapper dynamoSecondaryIndexMapper) {
        this.secondaryIndexMapper = dynamoSecondaryIndexMapper;
        return this;
    }

    public SharedTableBuilder withTableDescriptionRepo(MtTableDescriptionRepo mtTableDescriptionRepo) {
        this.mtTableDescriptionRepo = mtTableDescriptionRepo;
        return this;
    }

    public SharedTableBuilder withDeleteTableAsync(boolean dropAsync) {
        deleteTableAsync = dropAsync;
        return this;
    }

    public SharedTableBuilder withTruncateOnDeleteTable(Boolean truncateOnDrop) {
        truncateOnDeleteTable = truncateOnDrop;
        return this;
    }

    public SharedTableBuilder withCreateTablesEagerly(boolean createTablesEagerly) {
        this.createTablesEagerly = createTablesEagerly;
        return this;
    }

    public SharedTableBuilder withPollIntervalSeconds(Integer pollIntervalSeconds) {
        this.pollIntervalSeconds = pollIntervalSeconds;
        return this;
    }

    public SharedTableBuilder withTableMappingCache(Cache<Object, TableMapping> tableMappingCache) {
        this.tableMappingCache = tableMappingCache;
        return this;
    }

    public SharedTableBuilder withTableDescriptionCache(Cache<Object, TableDescription> tableDescriptionCache) {
        this.tableDescriptionCache = tableDescriptionCache;
        return this;
    }

    private Optional<String> getTablePrefix() {
        return tablePrefix;
    }

    private void validate() {
        checkNotNull(amazonDynamoDb, "amazonDynamoDb is required");
        checkNotNull(mtContext, "mtContext is required");
        checkNotNull(createTableRequestFactory, "createTableRequestFactory is required");
    }

    private static class CreateTableRequestWrapper implements HasPrimaryKey {

        private final CreateTableRequest createTableRequest;

        CreateTableRequestWrapper(CreateTableRequest createTableRequest) {
            this.createTableRequest = createTableRequest;
        }

        @Override
        public PrimaryKey getPrimaryKey() {
            return new DynamoTableDescriptionImpl(createTableRequest).getPrimaryKey();
        }

        private CreateTableRequest getCreateTableRequest() {
            return createTableRequest;
        }

    }

    /**
     * Implements the request factory that is capable of mapping virtual tables to the physical tables underlying
     * the SharedTable multitenancy strategy as described in the class-level Javadoc.
     */
    static class SharedTableCreateTableRequestFactory implements CreateTableRequestFactory {

        private final PrimaryKeyMapper primaryKeyMapper = new PrimaryKeyMapperByTypeImpl(false);
        private final List<CreateTableRequest> createTableRequests;

        /**
         * Public constructor.
         */
        SharedTableCreateTableRequestFactory(List<CreateTableRequest> createTableRequests,
                                             Optional<String> tablePrefix) {
            this.createTableRequests = createTableRequests.stream()
                .map(createTableRequest -> createTableRequest.withTableName(
                    prefix(tablePrefix, createTableRequest.getTableName())))
                .collect(Collectors.toList());
        }

        @Override
        public Optional<CreateTableRequest> getCreateTableRequest(DynamoTableDescription virtualTableDescription) {
            try {
                boolean hasLsis = !isEmpty(virtualTableDescription.getLsis());
                return Optional.of(((CreateTableRequestWrapper) primaryKeyMapper
                    .mapPrimaryKey(virtualTableDescription.getPrimaryKey(), createTableRequests.stream()
                        .filter(createTableRequest1 -> hasLsis
                            == !isEmpty(createTableRequest1.getLocalSecondaryIndexes()))
                        .map((Function<CreateTableRequest, HasPrimaryKey>) CreateTableRequestWrapper::new)
                        .collect(Collectors.toList())))
                    .getCreateTableRequest());
            } catch (MappingException e) {
                throw new RuntimeException(e);
            }
        }

        private boolean isEmpty(List l) {
            return l == null || l.isEmpty();
        }

        @Override
        public List<CreateTableRequest> getPhysicalTables() {
            return createTableRequests;
        }

    }

}<|MERGE_RESOLUTION|>--- conflicted
+++ resolved
@@ -311,12 +311,9 @@
             clock,
             tableMappingCache,
             meterRegistry,
-<<<<<<< HEAD
-            Optional.ofNullable(backupManager));
-=======
+            Optional.ofNullable(backupManager),
             scanTenantKey,
             scanVirtualTableKey);
->>>>>>> 4eab9452
     }
 
     private void setDefaults() {
