--- conflicted
+++ resolved
@@ -68,19 +68,15 @@
     private final String delimiter;
     private final Optional<String> tablePrefix;
     private final BillingMode billingMode;
-    private final String scanTenantKey;
-    private final String scanVirtualTableKey;
 
     private MtAmazonDynamoDbByTable(MtAmazonDynamoDbContextProvider mtContext, AmazonDynamoDB amazonDynamoDb,
                                     MeterRegistry meterRegistry, BillingMode billingMode, String delimiter,
                                     Optional<String> tablePrefix, String scanTenantKey, String scanVirtualTableKey) {
-        super(mtContext, amazonDynamoDb, meterRegistry);
+        super(mtContext, amazonDynamoDb, meterRegistry, scanVirtualTableKey, scanTenantKey);
         this.billingMode = billingMode;
         // TODO add billingMode support
         this.delimiter = delimiter;
         this.tablePrefix = tablePrefix;
-        this.scanTenantKey = scanTenantKey;
-        this.scanVirtualTableKey = scanVirtualTableKey;
     }
 
     /**
@@ -122,13 +118,10 @@
         return batchGetItemResult;
     }
 
-<<<<<<< HEAD
-=======
     /**
      * Create a physical table within dynamo with the given @param createTableRequest table name
      * prefixed by the tenant context.
      */
->>>>>>> 4eab9452
     @Override
     public CreateTableResult createTable(CreateTableRequest createTableRequest) {
         DynamoDbCapacity.setBillingMode(createTableRequest, billingMode);
@@ -148,13 +141,10 @@
         return getAmazonDynamoDb().deleteItem(deleteItemRequest);
     }
 
-<<<<<<< HEAD
-=======
     /**
      * Delete the physical dynamo table with the deleteTableRequest's table name prefixed by the current tenant
      * context.
      */
->>>>>>> 4eab9452
     @Override
     public DeleteTableResult deleteTable(DeleteTableRequest deleteTableRequest) {
         String unqualifiedTableName = deleteTableRequest.getTableName();
@@ -165,12 +155,9 @@
         return deleteTableResult;
     }
 
-<<<<<<< HEAD
-=======
     /**
      * Describe the table with describeTableRequest's table name prefixed by the current tenant context.
      */
->>>>>>> 4eab9452
     @Override
     public DescribeTableResult describeTable(DescribeTableRequest describeTableRequest) {
         String unqualifiedTableName = describeTableRequest.getTableName();
@@ -225,15 +212,9 @@
             Preconditions.checkArgument(isMtTable(scanRequest.getTableName()));
             String[] tenantTable = getTenantAndTableName(scanRequest.getTableName());
             ScanResult result =  getAmazonDynamoDb().scan(scanRequest);
-<<<<<<< HEAD
-            result.getItems().stream().forEach(row -> {
-                row.put(super.VIRTUAL_TABLE_KEY, new AttributeValue(tenantTable[1]));
-                row.put(super.TENANT_KEY, new AttributeValue(tenantTable[0]));
-=======
             result.getItems().forEach(row -> {
                 row.put(scanTenantKey, new AttributeValue(tenantTable[1]));
                 row.put(scanVirtualTableKey, new AttributeValue(tenantTable[0]));
->>>>>>> 4eab9452
             });
             return result;
         } else {
