/*
 * Copyright (c) 2018, salesforce.com, inc.
 * All rights reserved.
 * Licensed under the BSD 3-Clause license.
 * For full license text, see LICENSE.txt file in the repo root  or https://opensource.org/licenses/BSD-3-Clause
 */

package com.salesforce.dynamodbv2.mt.mappers.sharedtable.impl;

import static com.amazonaws.services.dynamodbv2.model.ScalarAttributeType.S;
import static com.salesforce.dynamodbv2.mt.mappers.index.DynamoSecondaryIndex.DynamoSecondaryIndexType.LSI;
import static com.salesforce.dynamodbv2.mt.mappers.sharedtable.impl.FieldMapping.IndexType.SECONDARY_INDEX;
import static com.salesforce.dynamodbv2.mt.mappers.sharedtable.impl.FieldMapping.IndexType.TABLE;
import static java.lang.String.format;

import com.salesforce.dynamodbv2.mt.context.MtAmazonDynamoDbContextProvider;
import com.salesforce.dynamodbv2.mt.mappers.index.DynamoSecondaryIndex;
import com.salesforce.dynamodbv2.mt.mappers.metadata.DynamoTableDescription;
import com.salesforce.dynamodbv2.mt.mappers.sharedtable.impl.FieldMapping.Field;
import java.util.ArrayList;
import java.util.HashMap;
import java.util.List;
import java.util.Map;
import java.util.function.UnaryOperator;

/**
 * {@link TableMapping} implementation for shared tables that use random partitioning. That is, where
 * <pre>
 *     physicalHashKey = tenantId + virtualTableName + virtualHashKey
 *     physicalRangeKey = virtualRangeKey
 * </pre>
 * See https://salesforce.quip.com/hULMAJ0KNFUY
 *
 * @author msgroi
 */
public class RandomPartitioningTableMapping implements TableMapping {

    private final DynamoTableDescription virtualTable;
    private final DynamoTableDescription physicalTable;

    private final List<FieldMapping> tablePrimaryKeyFieldMappings;
    private final Map<DynamoSecondaryIndex, List<FieldMapping>> indexPrimaryKeyFieldMappings;
    private final Map<String, List<FieldMapping>> allMappingsPerField;

    private final ItemMapper itemMapper;
    private final RecordMapper recordMapper;
    private final QueryAndScanMapper queryAndScanMapper;
    private final ConditionMapper conditionMapper;

    public RandomPartitioningTableMapping(DynamoTableDescription virtualTable,
                                   DynamoTableDescription physicalTable,
                                   UnaryOperator<DynamoSecondaryIndex> secondaryIndexMapper,
                                   MtAmazonDynamoDbContextProvider mtContext) {
        this.virtualTable = virtualTable;
        this.physicalTable = physicalTable;

        this.tablePrimaryKeyFieldMappings = buildTablePrimaryKeyFieldMappings(virtualTable, physicalTable);
        this.indexPrimaryKeyFieldMappings = buildIndexPrimaryKeyFieldMappings(virtualTable, secondaryIndexMapper);

        // build map from each field to any PK or secondary index mappings
        this.allMappingsPerField = new HashMap<>();
        tablePrimaryKeyFieldMappings.forEach(
            fieldMapping -> addFieldMapping(allMappingsPerField, fieldMapping));
        indexPrimaryKeyFieldMappings.values().forEach(
            list -> list.forEach(
                fieldMapping -> addFieldMapping(allMappingsPerField, fieldMapping)));

        FieldMapper fieldMapper = physicalTable.getPrimaryKey().getHashKeyType() == S
            ? new StringFieldMapper(mtContext, virtualTable.getTableName())
            : new BinaryFieldMapper(mtContext, virtualTable.getTableName());

        itemMapper = new RandomPartitioningItemMapper(fieldMapper, tablePrimaryKeyFieldMappings,
            indexPrimaryKeyFieldMappings, allMappingsPerField);
        recordMapper = new RandomPartitioningRecordMapper(mtContext, virtualTable.getTableName(), itemMapper,
            fieldMapper, physicalTable.getPrimaryKey().getHashKey());
        queryAndScanMapper = new RandomPartitioningQueryAndScanMapper(this, fieldMapper);
        conditionMapper = new RandomPartitioningConditionMapper(this, fieldMapper);
    }

    @Override
    public DynamoTableDescription getVirtualTable() {
        return virtualTable;
    }

    @Override
    public DynamoTableDescription getPhysicalTable() {
        return physicalTable;
    }

    @Override
    public ItemMapper getItemMapper() {
        return itemMapper;
    }

    @Override
    public RecordMapper getRecordMapper() {
        return recordMapper;
    }

    @Override
    public QueryAndScanMapper getQueryAndScanMapper() {
        return queryAndScanMapper;
    }

    @Override
    public ConditionMapper getConditionMapper() {
        return conditionMapper;
    }

    /*
     * Returns a mapping of virtual to physical fields for the table primary key
     */
    List<FieldMapping> getTablePrimaryKeyFieldMappings() {
        return tablePrimaryKeyFieldMappings;
    }

    /*
     * Returns a mapping of primary key fields for a specific secondary index, virtual to physical.
     */
    List<FieldMapping> getIndexPrimaryKeyFieldMappings(DynamoSecondaryIndex virtualSecondaryIndex) {
        return indexPrimaryKeyFieldMappings.get(virtualSecondaryIndex);
    }

    /*
     * Returns map from each field to any PK or secondary index mappings.
     */
    Map<String, List<FieldMapping>> getAllMappingsPerField() {
        return allMappingsPerField;
    }

    @Override
    public String toString() {
        return format("%s -> %s, virtual: %s, physical: %s, tableFieldMappings: %s, secondaryIndexFieldMappings: %s",
            getVirtualTable().getTableName(), getPhysicalTable().getTableName(),
            getVirtualTable().toString(), getPhysicalTable().toString(),
            tablePrimaryKeyFieldMappings, indexPrimaryKeyFieldMappings);
    }

    /*
     * Returns a mapping of table-level primary key fields only, virtual to physical.
     */
    private static List<FieldMapping> buildTablePrimaryKeyFieldMappings(DynamoTableDescription virtualTable,
                                                                        DynamoTableDescription physicalTable) {
        List<FieldMapping> fieldMappings = new ArrayList<>();
        fieldMappings.add(new FieldMapping(new Field(virtualTable.getPrimaryKey().getHashKey(),
            virtualTable.getPrimaryKey().getHashKeyType()),
            new Field(physicalTable.getPrimaryKey().getHashKey(),
                physicalTable.getPrimaryKey().getHashKeyType()),
            virtualTable.getTableName(),
            physicalTable.getTableName(),
            TABLE,
            true));
        if (virtualTable.getPrimaryKey().getRangeKey().isPresent()) {
            fieldMappings.add(new FieldMapping(new Field(virtualTable.getPrimaryKey().getRangeKey().get(),
                virtualTable.getPrimaryKey().getRangeKeyType().orElseThrow()),
                new Field(physicalTable.getPrimaryKey().getRangeKey().orElseThrow(),
                    physicalTable.getPrimaryKey().getRangeKeyType().orElseThrow()),
                virtualTable.getTableName(),
                physicalTable.getTableName(),
                TABLE,
                false));
        }
        return fieldMappings;
    }

<<<<<<< HEAD
=======
    /*
     * Calls the provided CreateTableRequestFactory passing in the virtual table description and returns the
     * corresponding physical table.  Throws a ResourceNotFoundException if the implementation returns null.
     */
    private DynamoTableDescription lookupPhysicalTable(DynamoTableDescription virtualTable,
                                                       CreateTableRequestFactory createTableRequestFactory) {
        return new DynamoTableDescriptionImpl(
            createTableRequestFactory.getCreateTableRequest(virtualTable)
                .orElseThrow((Supplier<ResourceNotFoundException>) () ->
                    new ResourceNotFoundException("table " + virtualTable.getTableName()
                        + " is not a supported table")));
    }

>>>>>>> e2aae98e
    private static Map<DynamoSecondaryIndex, List<FieldMapping>> buildIndexPrimaryKeyFieldMappings(
        DynamoTableDescription virtualTable,
        UnaryOperator<DynamoSecondaryIndex> secondaryIndexMapper) {
        Map<DynamoSecondaryIndex, List<FieldMapping>> secondaryIndexFieldMappings = new HashMap<>();
        for (DynamoSecondaryIndex virtualSi : virtualTable.getSis()) {
            List<FieldMapping> fieldMappings = new ArrayList<>();
            DynamoSecondaryIndex physicalSi = secondaryIndexMapper.apply(virtualSi);
            fieldMappings.add(new FieldMapping(new Field(virtualSi.getPrimaryKey().getHashKey(),
                virtualSi.getPrimaryKey().getHashKeyType()),
                new Field(physicalSi.getPrimaryKey().getHashKey(),
                    physicalSi.getPrimaryKey().getHashKeyType()),
                virtualSi.getIndexName(),
                physicalSi.getIndexName(),
                virtualSi.getType() == LSI ? TABLE : SECONDARY_INDEX,
                true));
            if (virtualSi.getPrimaryKey().getRangeKey().isPresent()) {
                fieldMappings.add(new FieldMapping(new Field(virtualSi.getPrimaryKey().getRangeKey().get(),
                    virtualSi.getPrimaryKey().getRangeKeyType().orElseThrow()),
                    new Field(physicalSi.getPrimaryKey().getRangeKey().orElseThrow(),
                        physicalSi.getPrimaryKey().getRangeKeyType().orElseThrow()),
                    virtualSi.getIndexName(),
                    physicalSi.getIndexName(),
                    SECONDARY_INDEX,
                    false));
            }
            secondaryIndexFieldMappings.put(virtualSi, fieldMappings);
        }
        return secondaryIndexFieldMappings;
    }

<<<<<<< HEAD
=======
    /**
     * Helper method for adding a single FieldMapping object to the existing list of FieldMapping objects.
     */
    private static void addFieldMapping(Map<String, List<FieldMapping>> fieldMappings, FieldMapping fieldMappingToAdd) {
        String key = fieldMappingToAdd.getSource().getName();
        List<FieldMapping> fieldMapping = fieldMappings.computeIfAbsent(key, k -> new ArrayList<>());
        fieldMapping.add(fieldMappingToAdd);
    }

    /*
     * Validates the table mapping.
     */
    private void validateMapping() {
        validateVirtualPhysicalCompatibility();
    }

    /*
     * Validate that the key schema elements match between the table's virtual and physical primary key as
     * well as indexes.
     */
    private void validateVirtualPhysicalCompatibility() {
        // validate primary key
        try {
            validateCompatiblePrimaryKey(virtualTable.getPrimaryKey(), physicalTable.getPrimaryKey());
        } catch (IllegalArgumentException | NullPointerException e) {
            throw new IllegalArgumentException("invalid mapping virtual to physical table primary key: "
                + e.getMessage() + ", virtualTable=" + virtualTable + ", physicalTable=" + physicalTable);
        }

        // validate secondary indexes
        validateSecondaryIndexes(virtualTable, physicalTable, secondaryIndexMapper);
    }

    /**
     * Validates that each virtual secondary index can be mapped to a physical secondary index, throwing an
     * IllegalArgumentException if an index can't be mapped.  Also validates that no physical
     * secondary index has more than one virtual secondary index mapped to it, throwing an IllegalStateException
     * if this state is encountered.
     */
    @VisibleForTesting
    void validateSecondaryIndexes(DynamoTableDescription virtualTable,
                                  DynamoTableDescription physicalTable,
                                  DynamoSecondaryIndexMapper secondaryIndexMapper) {
        final List<DynamoSecondaryIndex> secondaryIndexes = virtualTable.getSis();
        checkArgument(secondaryIndexes.size() == secondaryIndexes.stream().map(virtualSi -> {
            try {
                return secondaryIndexMapper.lookupPhysicalSecondaryIndex(virtualSi, physicalTable);
            } catch (MappingException e) {
                throw new IllegalArgumentException("failure mapping virtual to physical " + virtualSi.getType()
                    + ": " + e.getMessage() + ", virtualSiPrimaryKey=" + virtualSi + ", virtualTable="
                    + virtualTable + ", physicalTable=" + physicalTable);
            }
        }).collect(Collectors.toSet()).size(),
            "More than one virtual secondary index maps to the same physical secondary index");
    }

    /*
     * Validates that virtual and physical indexes have hash keys with matching types.  If there is a range key on the
     * virtual index, then it also validates that the physical index also has one and their types match.
     */
    @VisibleForTesting
    void validateCompatiblePrimaryKey(PrimaryKey virtualPrimaryKey, PrimaryKey physicalPrimaryKey)
        throws IllegalArgumentException, NullPointerException {
        checkNotNull(virtualPrimaryKey.getHashKey(), "hash key is required on virtual table");
        checkNotNull(physicalPrimaryKey.getHashKey(), "hash key is required on physical table");
        checkArgument(physicalPrimaryKey.getHashKeyType() == S || physicalPrimaryKey.getHashKeyType() == B,
            "hash key must be of type S or B");
        if (virtualPrimaryKey.getRangeKey().isPresent()) {
            checkArgument(physicalPrimaryKey.getRangeKey().isPresent(),
                "rangeKey exists on virtual primary key but not on physical");
            checkArgument(virtualPrimaryKey.getRangeKeyType().orElseThrow()
                    == physicalPrimaryKey.getRangeKeyType().orElseThrow(),
                "virtual and physical range-key types mismatch");
        }
    }

    /*
     * Validate that the physical table's primary key and all of its secondary index's primary keys are of type S.
     */
    @VisibleForTesting
    void validatePhysicalTable(DynamoTableDescription physicalTableDescription) {
        String tableMsgPrefix = "physical table " + physicalTableDescription.getTableName() + "'s";
        validatePrimaryKey(physicalTableDescription.getPrimaryKey(), tableMsgPrefix);
        physicalTableDescription.getGsis().forEach(dynamoSecondaryIndex ->
            validatePrimaryKey(dynamoSecondaryIndex.getPrimaryKey(), tableMsgPrefix
                + " GSI " + dynamoSecondaryIndex.getIndexName() + "'s"));
        physicalTableDescription.getLsis().forEach(dynamoSecondaryIndex ->
            validatePrimaryKey(dynamoSecondaryIndex.getPrimaryKey(), tableMsgPrefix
                + " LSI " + dynamoSecondaryIndex.getIndexName() + "'s"));
    }

    private void validatePrimaryKey(PrimaryKey primaryKey, String msgPrefix) {
        checkArgument(primaryKey.getHashKeyType() == S || primaryKey.getHashKeyType() == B,
            msgPrefix + " primary-key hash key must be type S, encountered type "
                + primaryKey.getHashKeyType());
    }

    void setPhysicalTable(DynamoTableDescription physicalTable) {
        this.physicalTable = physicalTable;
    }

>>>>>>> e2aae98e
}<|MERGE_RESOLUTION|>--- conflicted
+++ resolved
@@ -163,22 +163,6 @@
         return fieldMappings;
     }
 
-<<<<<<< HEAD
-=======
-    /*
-     * Calls the provided CreateTableRequestFactory passing in the virtual table description and returns the
-     * corresponding physical table.  Throws a ResourceNotFoundException if the implementation returns null.
-     */
-    private DynamoTableDescription lookupPhysicalTable(DynamoTableDescription virtualTable,
-                                                       CreateTableRequestFactory createTableRequestFactory) {
-        return new DynamoTableDescriptionImpl(
-            createTableRequestFactory.getCreateTableRequest(virtualTable)
-                .orElseThrow((Supplier<ResourceNotFoundException>) () ->
-                    new ResourceNotFoundException("table " + virtualTable.getTableName()
-                        + " is not a supported table")));
-    }
-
->>>>>>> e2aae98e
     private static Map<DynamoSecondaryIndex, List<FieldMapping>> buildIndexPrimaryKeyFieldMappings(
         DynamoTableDescription virtualTable,
         UnaryOperator<DynamoSecondaryIndex> secondaryIndexMapper) {
@@ -209,8 +193,6 @@
         return secondaryIndexFieldMappings;
     }
 
-<<<<<<< HEAD
-=======
     /**
      * Helper method for adding a single FieldMapping object to the existing list of FieldMapping objects.
      */
@@ -220,97 +202,4 @@
         fieldMapping.add(fieldMappingToAdd);
     }
 
-    /*
-     * Validates the table mapping.
-     */
-    private void validateMapping() {
-        validateVirtualPhysicalCompatibility();
-    }
-
-    /*
-     * Validate that the key schema elements match between the table's virtual and physical primary key as
-     * well as indexes.
-     */
-    private void validateVirtualPhysicalCompatibility() {
-        // validate primary key
-        try {
-            validateCompatiblePrimaryKey(virtualTable.getPrimaryKey(), physicalTable.getPrimaryKey());
-        } catch (IllegalArgumentException | NullPointerException e) {
-            throw new IllegalArgumentException("invalid mapping virtual to physical table primary key: "
-                + e.getMessage() + ", virtualTable=" + virtualTable + ", physicalTable=" + physicalTable);
-        }
-
-        // validate secondary indexes
-        validateSecondaryIndexes(virtualTable, physicalTable, secondaryIndexMapper);
-    }
-
-    /**
-     * Validates that each virtual secondary index can be mapped to a physical secondary index, throwing an
-     * IllegalArgumentException if an index can't be mapped.  Also validates that no physical
-     * secondary index has more than one virtual secondary index mapped to it, throwing an IllegalStateException
-     * if this state is encountered.
-     */
-    @VisibleForTesting
-    void validateSecondaryIndexes(DynamoTableDescription virtualTable,
-                                  DynamoTableDescription physicalTable,
-                                  DynamoSecondaryIndexMapper secondaryIndexMapper) {
-        final List<DynamoSecondaryIndex> secondaryIndexes = virtualTable.getSis();
-        checkArgument(secondaryIndexes.size() == secondaryIndexes.stream().map(virtualSi -> {
-            try {
-                return secondaryIndexMapper.lookupPhysicalSecondaryIndex(virtualSi, physicalTable);
-            } catch (MappingException e) {
-                throw new IllegalArgumentException("failure mapping virtual to physical " + virtualSi.getType()
-                    + ": " + e.getMessage() + ", virtualSiPrimaryKey=" + virtualSi + ", virtualTable="
-                    + virtualTable + ", physicalTable=" + physicalTable);
-            }
-        }).collect(Collectors.toSet()).size(),
-            "More than one virtual secondary index maps to the same physical secondary index");
-    }
-
-    /*
-     * Validates that virtual and physical indexes have hash keys with matching types.  If there is a range key on the
-     * virtual index, then it also validates that the physical index also has one and their types match.
-     */
-    @VisibleForTesting
-    void validateCompatiblePrimaryKey(PrimaryKey virtualPrimaryKey, PrimaryKey physicalPrimaryKey)
-        throws IllegalArgumentException, NullPointerException {
-        checkNotNull(virtualPrimaryKey.getHashKey(), "hash key is required on virtual table");
-        checkNotNull(physicalPrimaryKey.getHashKey(), "hash key is required on physical table");
-        checkArgument(physicalPrimaryKey.getHashKeyType() == S || physicalPrimaryKey.getHashKeyType() == B,
-            "hash key must be of type S or B");
-        if (virtualPrimaryKey.getRangeKey().isPresent()) {
-            checkArgument(physicalPrimaryKey.getRangeKey().isPresent(),
-                "rangeKey exists on virtual primary key but not on physical");
-            checkArgument(virtualPrimaryKey.getRangeKeyType().orElseThrow()
-                    == physicalPrimaryKey.getRangeKeyType().orElseThrow(),
-                "virtual and physical range-key types mismatch");
-        }
-    }
-
-    /*
-     * Validate that the physical table's primary key and all of its secondary index's primary keys are of type S.
-     */
-    @VisibleForTesting
-    void validatePhysicalTable(DynamoTableDescription physicalTableDescription) {
-        String tableMsgPrefix = "physical table " + physicalTableDescription.getTableName() + "'s";
-        validatePrimaryKey(physicalTableDescription.getPrimaryKey(), tableMsgPrefix);
-        physicalTableDescription.getGsis().forEach(dynamoSecondaryIndex ->
-            validatePrimaryKey(dynamoSecondaryIndex.getPrimaryKey(), tableMsgPrefix
-                + " GSI " + dynamoSecondaryIndex.getIndexName() + "'s"));
-        physicalTableDescription.getLsis().forEach(dynamoSecondaryIndex ->
-            validatePrimaryKey(dynamoSecondaryIndex.getPrimaryKey(), tableMsgPrefix
-                + " LSI " + dynamoSecondaryIndex.getIndexName() + "'s"));
-    }
-
-    private void validatePrimaryKey(PrimaryKey primaryKey, String msgPrefix) {
-        checkArgument(primaryKey.getHashKeyType() == S || primaryKey.getHashKeyType() == B,
-            msgPrefix + " primary-key hash key must be type S, encountered type "
-                + primaryKey.getHashKeyType());
-    }
-
-    void setPhysicalTable(DynamoTableDescription physicalTable) {
-        this.physicalTable = physicalTable;
-    }
-
->>>>>>> e2aae98e
 }