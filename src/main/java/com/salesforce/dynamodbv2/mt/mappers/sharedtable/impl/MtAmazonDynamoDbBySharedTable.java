--- conflicted
+++ resolved
@@ -97,17 +97,10 @@
     private final Map<String, CreateTableRequest> mtTables;
     private final long getRecordsTimeLimit;
     private final Clock clock;
-<<<<<<< HEAD
     private final Optional<MtBackupManager> backupManager;
-
-    /**
-=======
-    private final String scanTenantKey;
-    private final String scanVirtualTableKey;
 
     /**
      * Shared table constructor.
->>>>>>> 9e1d108c
      *
      * @param name the name of the multitenant AmazonDynamoDB instance
      * @param mtContext the multitenant context provider
@@ -120,10 +113,6 @@
      * @param clock clock instance to use for enforcing time limit (injected for unit tests).
      * @param tableMappingCache Guava cache instance that is used to start virtual table to physical table description
      * @param meterRegistry MeterRegistry for reporting metrics.
-<<<<<<< HEAD
-     *
-=======
->>>>>>> 9e1d108c
      * @param scanTenantKey name of column in multitenant scans to return tenant key encoded into scan result set
      * @param scanVirtualTableKey name of column in multitenant scans to return virtual table name encoded into result
      */
@@ -138,16 +127,10 @@
                                          Clock clock,
                                          Cache<Object, TableMapping> tableMappingCache,
                                          MeterRegistry meterRegistry,
-<<<<<<< HEAD
                                          Optional<MtBackupManager> backupManager,
                                          String scanTenantKey,
                                          String scanVirtualTableKey) {
         super(mtContext, amazonDynamoDb, meterRegistry, scanVirtualTableKey, scanTenantKey);
-=======
-                                         String scanTenantKey,
-                                         String scanVirtualTableKey) {
-        super(mtContext, amazonDynamoDb, meterRegistry);
->>>>>>> 9e1d108c
         this.name = name;
         this.mtTableDescriptionRepo = mtTableDescriptionRepo;
         this.tableMappingCache = new MtCache<>(mtContext, tableMappingCache);
@@ -158,12 +141,7 @@
                 .collect(Collectors.toMap(CreateTableRequest::getTableName, Function.identity()));
         this.getRecordsTimeLimit = getRecordsTimeLimit;
         this.clock = clock;
-<<<<<<< HEAD
         this.backupManager = backupManager;
-=======
-        this.scanTenantKey = scanTenantKey;
-        this.scanVirtualTableKey = scanVirtualTableKey;
->>>>>>> 9e1d108c
     }
 
     long getGetRecordsTimeLimit() {
@@ -325,11 +303,7 @@
      * Therefore this command is a relatively [or extraordinarily] expensive operation requiring running a full scan
      * the shared table to find relevant rows for the given tenant-table to delete before table metadata can be deleted.
      *
-<<<<<<< HEAD
-     * Additionally, if the delete is done asynchronously, there is no support for this JVM crashing during the delete,
-=======
      * <p>Additionally, for asynchronous deletes, there is no support for this JVM crashing during the delete,
->>>>>>> 9e1d108c
      * in which case, although a successful delete response my be handed back to the client,
      * the virtual table and its relevant data may not actually be properly deleted. Therefore, use with caution.
      *
@@ -448,29 +422,15 @@
     }
 
     /**
-<<<<<<< HEAD
-     * Execute a scan meeting the specs of @{link AmazonDynamoDB}, but scoped to single tenants within a shared table.
-     * If no tenant context is specified, a multi tenant scan is performed over the multi tenant shared table.
-     * Scans scoped to single tenants is not a performant operation.
-     * Multi tenant scans are as bad as scans on any other dynamo table, ie: not great.
-=======
      * Execute a scan meeting the specs of {@link AmazonDynamoDB}, but scoped to single tenants within a shared table.
      * If no tenant context is specified, a multitenant scan is performed over the multitenant shared table.
      * Scans scoped to single tenants are inefficient. Multitenant scans are as bad as scans on any other dynamo table,
      * i.e., not great.
      *
-<<<<<<< HEAD
-     * This should rarely, if ever, be exposed for tenants to consume, given how expensive scans on a shared table are.
-     * If used, it needs to be on a non-web request, as this makes several repeat callouts to dynamo to fill a single
-     * result set. Performance of this call degrades with data size of all other tenant table data stored, and will
-     * likely time out a synchronous web request if querying a sparse table-tenant in the shared table.
->>>>>>> 4eab94522717faa75ad24de488a3a425bcafb6db
-=======
      * <p>This should rarely, if ever, be exposed for tenants to run, given how expensive scans on a shared table are.
      * If used, it needs to be on a non-web request, as this makes several repeat callouts to dynamo to fill a single
      * result set. Performance of this call degrades with data size of all other tenant table data stored, and will
      * likely time out a synchronous web request if querying a sparse table-tenant in the shared table.
->>>>>>> 9e1d108c
      */
     @Override
     public ScanResult scan(ScanRequest scanRequest) {
