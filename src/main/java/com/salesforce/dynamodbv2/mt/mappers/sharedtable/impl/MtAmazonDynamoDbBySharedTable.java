/*
 * Copyright (c) 2018, salesforce.com, inc.
 * All rights reserved.
 * Licensed under the BSD 3-Clause license.
 * For full license text, see LICENSE.txt file in the repo root  or https://opensource.org/licenses/BSD-3-Clause
 */

package com.salesforce.dynamodbv2.mt.mappers.sharedtable.impl;

import static com.amazonaws.services.dynamodbv2.model.KeyType.HASH;
import static com.google.common.base.Preconditions.checkArgument;
import static java.util.stream.Collectors.toList;

import com.amazonaws.services.dynamodbv2.AmazonDynamoDB;
import com.amazonaws.services.dynamodbv2.model.AttributeDefinition;
import com.amazonaws.services.dynamodbv2.model.AttributeValue;
import com.amazonaws.services.dynamodbv2.model.BackupDetails;
import com.amazonaws.services.dynamodbv2.model.BackupNotFoundException;
import com.amazonaws.services.dynamodbv2.model.BatchGetItemRequest;
import com.amazonaws.services.dynamodbv2.model.BatchGetItemResult;
import com.amazonaws.services.dynamodbv2.model.Condition;
import com.amazonaws.services.dynamodbv2.model.ContinuousBackupsUnavailableException;
import com.amazonaws.services.dynamodbv2.model.CreateBackupRequest;
import com.amazonaws.services.dynamodbv2.model.CreateBackupResult;
import com.amazonaws.services.dynamodbv2.model.CreateTableRequest;
import com.amazonaws.services.dynamodbv2.model.CreateTableResult;
import com.amazonaws.services.dynamodbv2.model.DeleteItemRequest;
import com.amazonaws.services.dynamodbv2.model.DeleteItemResult;
import com.amazonaws.services.dynamodbv2.model.DeleteTableRequest;
import com.amazonaws.services.dynamodbv2.model.DeleteTableResult;
import com.amazonaws.services.dynamodbv2.model.DescribeBackupRequest;
import com.amazonaws.services.dynamodbv2.model.DescribeBackupResult;
import com.amazonaws.services.dynamodbv2.model.DescribeTableRequest;
import com.amazonaws.services.dynamodbv2.model.DescribeTableResult;
import com.amazonaws.services.dynamodbv2.model.GetItemRequest;
import com.amazonaws.services.dynamodbv2.model.GetItemResult;
import com.amazonaws.services.dynamodbv2.model.KeySchemaElement;
import com.amazonaws.services.dynamodbv2.model.KeysAndAttributes;
<<<<<<< HEAD
=======
import com.amazonaws.services.dynamodbv2.model.ListBackupsRequest;
import com.amazonaws.services.dynamodbv2.model.ListBackupsResult;
>>>>>>> cc492392
import com.amazonaws.services.dynamodbv2.model.ProvisionedThroughput;
import com.amazonaws.services.dynamodbv2.model.PutItemRequest;
import com.amazonaws.services.dynamodbv2.model.PutItemResult;
import com.amazonaws.services.dynamodbv2.model.QueryRequest;
import com.amazonaws.services.dynamodbv2.model.QueryResult;
import com.amazonaws.services.dynamodbv2.model.RestoreTableFromBackupRequest;
import com.amazonaws.services.dynamodbv2.model.RestoreTableFromBackupResult;
import com.amazonaws.services.dynamodbv2.model.ScalarAttributeType;
import com.amazonaws.services.dynamodbv2.model.ScanRequest;
import com.amazonaws.services.dynamodbv2.model.ScanResult;
import com.amazonaws.services.dynamodbv2.model.StreamSpecification;
import com.amazonaws.services.dynamodbv2.model.TableDescription;
import com.amazonaws.services.dynamodbv2.model.UpdateItemRequest;
import com.amazonaws.services.dynamodbv2.model.UpdateItemResult;
import com.google.common.annotations.VisibleForTesting;
import com.google.common.base.Preconditions;
import com.google.common.cache.Cache;
import com.google.common.collect.ImmutableMap;
import com.google.common.collect.ImmutableSet;
import com.google.common.collect.Iterables;
import com.google.common.collect.Lists;
import com.google.common.collect.Sets;
<<<<<<< HEAD
import com.salesforce.dynamodbv2.mt.backups.CreateMtBackupRequest;
=======
>>>>>>> cc492392
import com.salesforce.dynamodbv2.mt.backups.MtBackupAwsAdaptorKt;
import com.salesforce.dynamodbv2.mt.backups.MtBackupException;
import com.salesforce.dynamodbv2.mt.backups.MtBackupManager;
import com.salesforce.dynamodbv2.mt.backups.MtBackupMetadata;
import com.salesforce.dynamodbv2.mt.backups.RestoreMtBackupRequest;
import com.salesforce.dynamodbv2.mt.backups.SnapshotRequest;
import com.salesforce.dynamodbv2.mt.backups.SnapshotResult;
import com.salesforce.dynamodbv2.mt.backups.TenantRestoreMetadata;
<<<<<<< HEAD
import com.salesforce.dynamodbv2.mt.backups.TenantTableBackupMetadata;
=======
>>>>>>> cc492392
import com.salesforce.dynamodbv2.mt.cache.MtCache;
import com.salesforce.dynamodbv2.mt.context.MtAmazonDynamoDbContextProvider;
import com.salesforce.dynamodbv2.mt.mappers.MtAmazonDynamoDbBase;
import com.salesforce.dynamodbv2.mt.mappers.metadata.DynamoTableDescriptionImpl;
import com.salesforce.dynamodbv2.mt.mappers.metadata.PrimaryKey;
import com.salesforce.dynamodbv2.mt.repo.MtTableDescriptionRepo;
import com.salesforce.dynamodbv2.mt.util.StreamArn;
import io.micrometer.core.instrument.MeterRegistry;
import java.time.Clock;
import java.util.ArrayList;
import java.util.Date;
import java.util.HashMap;
import java.util.List;
import java.util.Map;
import java.util.Optional;
import java.util.Set;
import java.util.concurrent.ExecutionException;
import java.util.concurrent.ExecutorService;
import java.util.concurrent.Executors;
import java.util.concurrent.Future;
import java.util.function.Function;
import java.util.stream.Collectors;
import org.slf4j.Logger;
import org.slf4j.LoggerFactory;

/**
 * Maps virtual tables to a set of 7 physical tables hard-coded into the builder by comparing the types of the elements
 * of the virtual table's primary key against the corresponding types on the physical tables.  It support mapping many
 * virtual tables to a single physical table, mapping field names and types, secondary indexes.  It supports for
 * allowing multitenant context to be added to table and index hash key fields.
 *
 * <p>See {@code SharedTableBuilder} for further details.
 *
 * @author msgroi
 */
public class MtAmazonDynamoDbBySharedTable extends MtAmazonDynamoDbBase {

    private static final Logger log = LoggerFactory.getLogger(MtAmazonDynamoDbBySharedTable.class);

    private final String name;

    private final MtTableDescriptionRepo mtTableDescriptionRepo;
    private final Cache<Object, TableMapping> tableMappingCache;
    private final TableMappingFactory tableMappingFactory;
    private final boolean deleteTableAsync;
    private final boolean truncateOnDeleteTable;
    private final Map<String, CreateTableRequest> mtTables;
    private final long getRecordsTimeLimit;
    private final Clock clock;
    private final Optional<MtBackupManager> backupManager;

    /**
     * Shared-table constructor.
     *
     * @param name                   the name of the multitenant AmazonDynamoDB instance
     * @param mtContext              the multitenant context provider
     * @param amazonDynamoDb         the underlying {@code AmazonDynamoDB} delegate
     * @param tableMappingFactory    the table-mapping factory for mapping virtual to physical table instances
     * @param mtTableDescriptionRepo the {@code MtTableDescriptionRepo} impl
     * @param deleteTableAsync       flag indicating whether to perform delete-table operations async (vs. sync)
     * @param truncateOnDeleteTable  flag indicating whether to delete all table data when a virtual table is deleted
     * @param getRecordsTimeLimit    soft time limit for getting records out of the shared stream.
     * @param clock                  clock instance to use for enforcing time limit (injected for unit tests).
     * @param tableMappingCache      Guava cache instance used to start virtual-table-to-physical-table description
     * @param meterRegistry          MeterRegistry for reporting metrics.
     * @param scanTenantKey          name of column in multitenant scans to return tenant key encoded into scan result
     *                               set
     * @param scanVirtualTableKey    name of column in multitenant scans to return virtual table name encoded into
     *                               result
     */
    public MtAmazonDynamoDbBySharedTable(String name,
                                         MtAmazonDynamoDbContextProvider mtContext,
                                         AmazonDynamoDB amazonDynamoDb,
                                         TableMappingFactory tableMappingFactory,
                                         MtTableDescriptionRepo mtTableDescriptionRepo,
                                         boolean deleteTableAsync,
                                         boolean truncateOnDeleteTable,
                                         long getRecordsTimeLimit,
                                         Clock clock,
                                         Cache<Object, TableMapping> tableMappingCache,
                                         MeterRegistry meterRegistry,
                                         Optional<MtSharedTableBackupManagerBuilder> backupManager,
                                         String scanTenantKey,
                                         String scanVirtualTableKey) {
        super(mtContext, amazonDynamoDb, meterRegistry, scanTenantKey, scanVirtualTableKey);
        this.name = name;
        this.mtTableDescriptionRepo = mtTableDescriptionRepo;
        this.tableMappingCache = new MtCache<>(mtContext, tableMappingCache);
        this.tableMappingFactory = tableMappingFactory;
        this.deleteTableAsync = deleteTableAsync;
        this.truncateOnDeleteTable = truncateOnDeleteTable;
        this.mtTables = tableMappingFactory.getCreateTableRequestFactory().getPhysicalTables().stream()
            .collect(Collectors.toMap(CreateTableRequest::getTableName, Function.identity()));
        this.getRecordsTimeLimit = getRecordsTimeLimit;
        this.clock = clock;
<<<<<<< HEAD
=======

        // a reference to this object is leaked to the backup manager in order to run multitenant scans, is this
        // the best way? We need a reference to the backup manager here to serve createBackup and other backup API
        // requests, and the backup manager needs a reference back to this object to run multitenant scans to build
        // the physical backup off of mt-dynamo data.
>>>>>>> cc492392
        this.backupManager = backupManager.map(b -> b.build(this));
    }

    long getGetRecordsTimeLimit() {
        return getRecordsTimeLimit;
    }

    Clock getClock() {
        return clock;
    }

    @Override
    protected boolean isMtTable(String tableName) {
        return mtTables.containsKey(tableName);
    }

    public MtTableDescriptionRepo getMtTableDescriptionRepo() {
        return mtTableDescriptionRepo;
    }

    Function<Map<String, AttributeValue>, FieldValue<?>> getFieldValueFunction(String sharedTableName) {
        CreateTableRequest table = mtTables.get(sharedTableName);
        checkArgument(table != null);
        // TODO consider representing physical tables as DynamoTableDescription
        String hashKeyName = table.getKeySchema().stream()
            .filter(elem -> HASH.toString().equals(elem.getKeyType()))
            .map(KeySchemaElement::getAttributeName)
            .findFirst().orElseThrow(IllegalStateException::new);
        ScalarAttributeType hashKeyType = table.getAttributeDefinitions().stream()
            .filter(attr -> hashKeyName.equals(attr.getAttributeName()))
            .map(AttributeDefinition::getAttributeType)
            .map(ScalarAttributeType::valueOf)
            .findFirst().orElseThrow(IllegalStateException::new);
        switch (hashKeyType) {
            case S:
                return key -> StringFieldPrefixFunction.INSTANCE.reverse(key.get(hashKeyName).getS());
            case B:
                return key -> BinaryFieldPrefixFunction.INSTANCE.reverse(key.get(hashKeyName).getB());
            default:
                throw new IllegalStateException("Unsupported physical table hash key type " + hashKeyType);
        }
    }

    @Override
    protected MtAmazonDynamoDbContextProvider getMtContext() {
        return super.getMtContext();
    }

    /**
     * Retrieves batches of items using their primary key.
     */
    @Override
    public BatchGetItemResult batchGetItem(BatchGetItemRequest unqualifiedBatchGetItemRequest) {
        // validate
        unqualifiedBatchGetItemRequest.getRequestItems().values()
            .forEach(MtAmazonDynamoDbBySharedTable::validateGetItemKeysAndAttribute);

        // clone request and clear items
        Map<String, KeysAndAttributes> unqualifiedKeysByTable = unqualifiedBatchGetItemRequest.getRequestItems();
        BatchGetItemRequest qualifiedBatchGetItemRequest = unqualifiedBatchGetItemRequest.clone();
        qualifiedBatchGetItemRequest.clearRequestItemsEntries();

        // create a map of physical table names to TableMapping for use when handling the request later
        Map<String, TableMapping> tableMappingByPhysicalTableName = new HashMap<>();

        // for each table in the batch request, map table name and keys
        unqualifiedKeysByTable.forEach((unqualifiedTableName, unqualifiedKeys) -> {
            // map table name
            TableMapping tableMapping = getTableMapping(unqualifiedTableName);
            String qualifiedTableName = tableMapping.getPhysicalTable().getTableName();
            tableMappingByPhysicalTableName.put(qualifiedTableName, tableMapping);
            // map key
            qualifiedBatchGetItemRequest.addRequestItemsEntry(
                qualifiedTableName,
                new KeysAndAttributes().withKeys(unqualifiedKeys.getKeys().stream().map(
                    key -> tableMapping.getItemMapper().apply(key)).collect(Collectors.toList())));
        });

        // batch get
        final BatchGetItemResult qualifiedBatchGetItemResult = getAmazonDynamoDb()
            .batchGetItem(qualifiedBatchGetItemRequest);
        Map<String, List<Map<String, AttributeValue>>> qualifiedItemsByTable = qualifiedBatchGetItemResult
            .getResponses();

        // map result
        final BatchGetItemResult unqualifiedBatchGetItemResult = qualifiedBatchGetItemResult.clone();
        unqualifiedBatchGetItemResult.clearResponsesEntries();
        qualifiedItemsByTable.forEach((qualifiedTableName, qualifiedItems) -> {
            TableMapping tableMapping = tableMappingByPhysicalTableName.get(qualifiedTableName);
            unqualifiedBatchGetItemResult.addResponsesEntry(
                tableMapping.getVirtualTable().getTableName(),
                qualifiedItems.stream().map(keysAndAttributes ->
                    tableMapping.getItemMapper().reverse(keysAndAttributes)).collect(Collectors.toList()));
            // map unprocessedKeys
            if (!qualifiedBatchGetItemResult.getUnprocessedKeys().isEmpty()) {
                unqualifiedBatchGetItemResult.clearUnprocessedKeysEntries();
                qualifiedBatchGetItemResult.getUnprocessedKeys()
                    .forEach((qualifiedTableNameUk, qualifiedUkKeysAndAttributes) -> {
                        TableMapping tableMappingUk = tableMappingByPhysicalTableName.get(qualifiedTableNameUk);
                        unqualifiedBatchGetItemResult.addUnprocessedKeysEntry(
                            tableMappingUk.getVirtualTable().getTableName(),
                            new KeysAndAttributes()
                                .withConsistentRead(qualifiedUkKeysAndAttributes.getConsistentRead())
                                .withKeys(qualifiedUkKeysAndAttributes.getKeys().stream()
                                    .map(keysAndAttributes ->
                                        tableMapping.getKeyMapper().reverse(keysAndAttributes))
                                    .collect(Collectors.toList())));
                    });
            }
        });

        return unqualifiedBatchGetItemResult;
    }

    private static void validateGetItemKeysAndAttribute(KeysAndAttributes keysAndAttributes) {
        checkArgument(keysAndAttributes.getAttributesToGet() == null,
            "attributesToGet are not supported on BatchGetItemRequest calls");
        checkArgument(keysAndAttributes.getProjectionExpression() == null,
            "projectionExpression is not supported on BatchGetItemRequest calls");
        checkArgument(keysAndAttributes.getExpressionAttributeNames() == null,
            "expressionAttributeNames are not supported on BatchGetItemRequest calls");
    }

    /**
     * Create a virtual table configured by {@code createTableRequest}. This does not create a physical table in dynamo,
     * rather it inserts a row into a metadata table, thus creating a virtual table, for the given mt_context tenant to
     * insert data into.
     *
     * @return a {@code CreateTableResult} object with the description of the table created
     */
    @Override
    public CreateTableResult createTable(CreateTableRequest createTableRequest) {
        return new CreateTableResult()
            .withTableDescription(withTenantStreamArn(mtTableDescriptionRepo.createTable(createTableRequest)));
    }

    /**
     * Delete a row for the given virtual table configured with {@code deleteItemRequest}.
     *
     * @return a {@code DeleteItemResult} containing the data of the row deleted from dynamo
     */
    @Override
    public DeleteItemResult deleteItem(DeleteItemRequest deleteItemRequest) {
        // map table name
        deleteItemRequest = deleteItemRequest.clone();
        TableMapping tableMapping = getTableMapping(deleteItemRequest.getTableName());
        deleteItemRequest.withTableName(tableMapping.getPhysicalTable().getTableName());

        // map key
        deleteItemRequest.setKey(tableMapping.getItemMapper().apply(deleteItemRequest.getKey()));

        // map conditions
        tableMapping.getConditionMapper().apply(new DeleteItemRequestWrapper(deleteItemRequest));

        // delete
        return getAmazonDynamoDb().deleteItem(deleteItemRequest);
    }

    /**
     * Delete the given virtual table for the given mt_context tenant configured with {@code deleteTableRequest}. Note
     * that this is a virtual table, where actual data for the table lives among other tenants' data. Therefore, this
     * command is a relatively (or extraordinarily) expensive operation requiring running a full scan of the shared
     * table to find relevant rows for the given tenant-table pair to delete before table metadata can be deleted.
     *
     * <p>Additionally, for asynchronous deletes, there is no support for this JVM crashing during the delete, in which
     * case, although a successful delete response my be handed back to the client, the virtual table and its relevant
     * data may not actually be properly deleted. Therefore, use with caution.
     *
     * @return a DeleteTableResult with the description of the virtual table deleted
     */
    @Override
    public DeleteTableResult deleteTable(DeleteTableRequest deleteTableRequest) {
        if (deleteTableAsync) {
            Executors.newSingleThreadExecutor().submit(() -> {
                deleteTableInternal(deleteTableRequest);
            });
            return new DeleteTableResult()
                .withTableDescription(mtTableDescriptionRepo.getTableDescription(deleteTableRequest.getTableName()));
        } else {
            return deleteTableInternal(deleteTableRequest);
        }
    }

    @Override
    public DescribeTableResult describeTable(DescribeTableRequest describeTableRequest) {
        TableDescription tableDescription =
            mtTableDescriptionRepo.getTableDescription(describeTableRequest.getTableName()).withTableStatus("ACTIVE");
        withTenantStreamArn(tableDescription);
        return new DescribeTableResult().withTable(withTenantStreamArn(tableDescription));
    }

    private TableDescription withTenantStreamArn(TableDescription tableDescription) {
        if (Optional.ofNullable(tableDescription.getStreamSpecification()).map(StreamSpecification::isStreamEnabled)
            .orElse(false)) {
            String arn = getTableMapping(tableDescription.getTableName()).getPhysicalTable().getLastStreamArn();
            tableDescription.setLatestStreamArn(
                StreamArn.fromString(arn, getMtContext().getContext(), tableDescription.getTableName()).toString());
        }
        return tableDescription;
    }

    /**
     * Fetch a row by primary key for the given tenant context and virtual table.
     */
    @Override
    public GetItemResult getItem(GetItemRequest getItemRequest) {
        // validate
        checkArgument(getItemRequest.getAttributesToGet() == null,
            "attributesToGet are not supported on GetItemRequest calls");
        checkArgument(getItemRequest.getProjectionExpression() == null,
            "projectionExpression is not supported on GetItemRequest calls");
        checkArgument(getItemRequest.getExpressionAttributeNames() == null,
            "expressionAttributeNames are not supported on GetItemRequest calls");

        // map table name
        getItemRequest = getItemRequest.clone();
        TableMapping tableMapping = getTableMapping(getItemRequest.getTableName());
        getItemRequest.withTableName(tableMapping.getPhysicalTable().getTableName());

        // map key
        getItemRequest.setKey(tableMapping.getKeyMapper().apply(getItemRequest.getKey()));

        // get
        GetItemResult getItemResult = getAmazonDynamoDb().getItem(getItemRequest);

        // map result
        if (getItemResult.getItem() != null) {
            getItemResult.withItem(tableMapping.getItemMapper().reverse(getItemResult.getItem()));
        }

        return getItemResult;
    }

    TableMapping getTableMapping(String virtualTableName) {
        try {
            return tableMappingCache.get(virtualTableName, () ->
                tableMappingFactory.getTableMapping(
                    new DynamoTableDescriptionImpl(mtTableDescriptionRepo.getTableDescription(virtualTableName))));
        } catch (ExecutionException e) {
            throw new RuntimeException("exception mapping virtual table " + virtualTableName, e);
        }
    }

    @Override
    public PutItemResult putItem(PutItemRequest putItemRequest) {
        // map table name
        putItemRequest = putItemRequest.clone();
        TableMapping tableMapping = getTableMapping(putItemRequest.getTableName());
        putItemRequest.withTableName(tableMapping.getPhysicalTable().getTableName());

        // map conditions
        tableMapping.getConditionMapper().apply(new PutItemRequestWrapper(putItemRequest));

        // map item
        putItemRequest.setItem(tableMapping.getItemMapper().apply(putItemRequest.getItem()));

        // put
        return getAmazonDynamoDb().putItem(putItemRequest);
    }

    @Override
    public QueryResult query(QueryRequest queryRequest) {
        final TableMapping tableMapping = getTableMapping(queryRequest.getTableName());

        // map table name
        final QueryRequest clonedQueryRequest = queryRequest.clone();
        clonedQueryRequest.withTableName(tableMapping.getPhysicalTable().getTableName());

        // map query request
        tableMapping.getQueryAndScanMapper().apply(clonedQueryRequest);

        // map result
        final QueryResult queryResult = getAmazonDynamoDb().query(clonedQueryRequest);
        queryResult.setItems(queryResult.getItems().stream().map(tableMapping.getItemMapper()::reverse)
            .collect(toList()));
        if (queryResult.getLastEvaluatedKey() != null) {
            queryResult.setLastEvaluatedKey(tableMapping.getItemMapper().reverse(queryResult.getLastEvaluatedKey()));
        }

        return queryResult;
    }

    /**
     * Execute a scan meeting the specs of {@link AmazonDynamoDB}, but scoped to single tenants within a shared table.
     * If no tenant context is specified, a multitenant scan is performed over the multitenant shared table. Scans
     * scoped to single tenants are inefficient. Multitenant scans are as bad as scans on any other dynamo table, i.e.,
     * not great.
     *
     * <p>This should rarely, if ever, be exposed for tenants to run, given how expensive scans on a shared table are.
     * If used, it needs to be on a non-web request, since this makes several repeat callouts to dynamo to fill a single
     * result set. Performance of this call degrades with data size of all other tenant-table data stored, and will
     * likely time out a synchronous web request if querying a sparse table-tenant in the shared table.
     */
    @Override
    public ScanResult scan(ScanRequest scanRequest) {
        if (getMtContext().getContextOpt().isEmpty()) {
            // if we are here, we are doing a multitenant scan on a shared table
            return scanAllTenants(scanRequest);
        }
        TableMapping tableMapping = getTableMapping(scanRequest.getTableName());
        PrimaryKey key = scanRequest.getIndexName() == null ? tableMapping.getVirtualTable().getPrimaryKey()
            : tableMapping.getVirtualTable().findSi(scanRequest.getIndexName()).getPrimaryKey();

        // Projection must include primary key, since we use it for paging.
        // (We could add key fields into projection and filter result in the future)
        checkArgument(projectionContainsKey(scanRequest, key),
            "Multitenant scans must include key in projection expression");

        // map table name
        ScanRequest clonedScanRequest = scanRequest.clone();
        clonedScanRequest.withTableName(tableMapping.getPhysicalTable().getTableName());

        // map scan request
        clonedScanRequest.setExpressionAttributeNames(Optional.ofNullable(clonedScanRequest.getFilterExpression())
            .map(s -> new HashMap<>(clonedScanRequest.getExpressionAttributeNames())).orElseGet(HashMap::new));
        clonedScanRequest.setExpressionAttributeValues(Optional.ofNullable(clonedScanRequest.getFilterExpression())
            .map(s -> new HashMap<>(clonedScanRequest.getExpressionAttributeValues())).orElseGet(HashMap::new));
        tableMapping.getQueryAndScanMapper().apply(clonedScanRequest);

        // keep moving forward pages until we find at least one record for current tenant or reach end
        ScanResult scanResult;
        while ((scanResult = getAmazonDynamoDb().scan(clonedScanRequest)).getItems().isEmpty()
            && scanResult.getLastEvaluatedKey() != null) {
            clonedScanRequest.setExclusiveStartKey(scanResult.getLastEvaluatedKey());
        }

        // map result
        List<Map<String, AttributeValue>> items = scanResult.getItems();
        if (!items.isEmpty()) {
            scanResult.setItems(items.stream().map(tableMapping.getItemMapper()::reverse).collect(toList()));
            if (scanResult.getLastEvaluatedKey() != null) {
                scanResult.setLastEvaluatedKey(getKeyFromItem(Iterables.getLast(scanResult.getItems()), key));
            }
        } // else: while loop ensures that getLastEvaluatedKey is null (no need to map)

        return scanResult;
    }

    private ScanResult scanAllTenants(ScanRequest scanRequest) {
        Preconditions.checkArgument(mtTables.containsKey(scanRequest.getTableName()), scanRequest.getTableName());
        ScanResult scanResult = getAmazonDynamoDb().scan(scanRequest);

        // given the shared table we are working with,
        // get the function to map the primary key back to
        // tuple (tenant, virtual table name, primary attributes)
        Function<Map<String, AttributeValue>, FieldValue<?>> fieldMapperFunction =
            getFieldValueFunction(scanRequest.getTableName());
        List<Map<String, AttributeValue>> unpackedItems = new ArrayList<>(scanResult.getItems().size());
        for (Map<String, AttributeValue> item : scanResult.getItems()) {
            // go through each row in the scan and pull out the tenant and table information from the primary key to
            // separate attributes in each item's map
            FieldValue virtualFieldKeys = fieldMapperFunction.apply(item);
            TableMapping tableMapping = getMtContext().withContext(virtualFieldKeys.getContext(), this::getTableMapping,
                virtualFieldKeys.getTableName());
            Map<String, AttributeValue> unpackedVirtualItem = tableMapping.getItemMapper().reverse(item);
            unpackedVirtualItem.put(scanTenantKey, new AttributeValue(virtualFieldKeys.getContext()));
            unpackedVirtualItem.put(scanVirtualTableKey, new AttributeValue(virtualFieldKeys.getTableName()));
            unpackedItems.add(unpackedVirtualItem);
        }

        return scanResult.withItems(unpackedItems);
    }

    @VisibleForTesting
    static boolean projectionContainsKey(ScanRequest request, PrimaryKey key) {
        String projection = request.getProjectionExpression();
        List<String> legacyProjection = request.getAttributesToGet();

        // vacuously true if projection not specified
        if (projection == null && legacyProjection == null) {
            return true;
        } else {
            Map<String, String> expressionNames = request.getExpressionAttributeNames();
            return projectionContainsKey(projection, expressionNames, legacyProjection, key.getHashKey()) && key
                .getRangeKey()
                .map(rangeKey -> projectionContainsKey(projection, expressionNames, legacyProjection, rangeKey))
                .orElse(true);
        }
    }

    private static boolean projectionContainsKey(String projection, Map<String, String> expressionNames,
                                                 List<String> legacyProjection, String key) {
        if (projection != null) {
            // TODO we should probably parse expressions or use more sophisticated matching
            if (expressionNames != null) {
                String name = expressionNames.get(key);
                if (name != null && projection.contains(name)) {
                    return true;
                }
            }
            if (projection.contains(key)) {
                return true;
            }
        }
        return legacyProjection != null && legacyProjection.contains(key);
    }

    /**
     * Update a given row with primary key defined in {@code updateItemRequest}.
     *
     * @return {@code UpdateItemResult} of the updated row
     */
    @Override
    public UpdateItemResult updateItem(UpdateItemRequest updateItemRequest) {
        // validate that attributeUpdates are not being used
        validateUpdateItemRequest(updateItemRequest);

        // map table name
        updateItemRequest = updateItemRequest.clone();
        TableMapping tableMapping = getTableMapping(updateItemRequest.getTableName());
        updateItemRequest.withTableName(tableMapping.getPhysicalTable().getTableName());

        // map key
        updateItemRequest.setKey(tableMapping.getItemMapper().apply(updateItemRequest.getKey()));

        // map conditions
        tableMapping.getConditionMapper().apply(new UpdateItemRequestWrapper(updateItemRequest));

        // update
        return getAmazonDynamoDb().updateItem(updateItemRequest);
    }

    @Override
<<<<<<< HEAD
    public RestoreTableFromBackupResult restoreTableFromBackup(
        RestoreTableFromBackupRequest restoreTableFromBackupRequest) {
        if (backupManager.isPresent()) {

            TenantTableBackupMetadata backupMetadata = ((MtSharedTableBackupManager) backupManager.get())
                    .getTenantTableBackupFromArn(restoreTableFromBackupRequest.getBackupArn());
            RestoreMtBackupRequest mtRestoreRequest = new RestoreMtBackupRequest(backupMetadata.getBackupName(),
                new TenantTable(backupMetadata.getVirtualTableName(), backupMetadata.getTenantId()),
                new TenantTable(restoreTableFromBackupRequest.getTargetTableName(), getMtContext().getContext()));
            TenantRestoreMetadata restoreMetadata = backupManager.get().restoreTenantTableBackup(
                mtRestoreRequest,
=======
    public ListBackupsResult listBackups(ListBackupsRequest listBackupsRequest) {
        if (backupManager.isPresent()) {
            return backupManager.get().listBackups(listBackupsRequest);
        } else {
            throw new ContinuousBackupsUnavailableException("Backups can only be created by configuring a backup "
                + "managed on an mt-dynamo table builder, see <insert link to backup guide>");
        }
    }

    @Override
    public RestoreTableFromBackupResult restoreTableFromBackup(
        RestoreTableFromBackupRequest restoreTableFromBackupRequest) {
        if (backupManager.isPresent()) {
            if (!(restoreTableFromBackupRequest instanceof RestoreMtBackupRequest)) {
                throw new ContinuousBackupsUnavailableException("Unexpected restore request found, must be an instance"
                    + " of MtRestoreTableFromBackupRequest.");
            }
            TenantRestoreMetadata restoreMetadata = backupManager.get().restoreTenantTableBackup(
                (RestoreMtBackupRequest)restoreTableFromBackupRequest,
>>>>>>> cc492392
                getMtContext());

            return new RestoreTableFromBackupResult().withTableDescription(
                mtTableDescriptionRepo.getTableDescription(restoreMetadata.getVirtualTableName()));
        } else {
            throw new ContinuousBackupsUnavailableException("Backups can only be created by configuring a backup "
                + "managed on an mt-dynamo table builder, see <insert link to backup guide>");
        }
    }

    @Override
    public DescribeBackupResult describeBackup(DescribeBackupRequest describeBackupRequest) {
        if (backupManager.isPresent()) {
            if (getMtContext().getContextOpt().isPresent()) {
                throw new UnsupportedOperationException("TODO: Implement tenant table backup describe");
            }
            MtBackupMetadata backupMetadata = getBackupManager().getBackup(describeBackupRequest.getBackupArn());
            if (backupMetadata != null) {
                return MtBackupAwsAdaptorKt.getBackupAdaptorSingleton().getDescribeBackupResult(backupMetadata);
            } else {
                throw new BackupNotFoundException("No backup with arn "
                    + describeBackupRequest.getBackupArn() + "found");
            }
        } else {
            throw new ContinuousBackupsUnavailableException("Backups can only be created by configuring a backup "
                + "managed on an mt-dynamo table builder, see <insert link to backup guide>");
        }
    }

    @Override
    public CreateBackupResult createBackup(CreateBackupRequest createBackupRequest) {
        if (backupManager.isPresent()) {
<<<<<<< HEAD
            if (!(createBackupRequest instanceof CreateMtBackupRequest)) {
                throw new MtBackupException("Create instance of {@link CreateMtBackupRequest} required", null);
            }
            CreateMtBackupRequest createMtBackupRequest = (CreateMtBackupRequest)createBackupRequest;
            backupManager.get().createMtBackup(createMtBackupRequest);
=======
            Preconditions.checkNotNull(createBackupRequest.getBackupName(), "Must pass backup name.");
            Preconditions.checkArgument(createBackupRequest.getTableName() == null,
                "Multitenant backups cannot backup individual tables, table name arguments are disallowed.");
            backupManager.get().createBackup(createBackupRequest);
>>>>>>> cc492392

            ExecutorService executorService = Executors.newFixedThreadPool(mtTables.keySet().size());

            Set<String> snapshottedTables = Sets.newHashSet();
            List<Future<SnapshotResult>> futures = Lists.newArrayList();
            Set<String> origMtTables = ImmutableSet.copyOf(mtTables.keySet());
            for (String tableName : origMtTables) {
                String snapshottedTable = tableName + "-copy";
                snapshottedTables.add(snapshottedTable);
                mtTables.put(snapshottedTable, mtTables.get(tableName));
                futures.add(executorService.submit(() ->
                    backupManager.get()
                        .getMtBackupTableSnapshotter()
                        .snapshotTableToTarget(
<<<<<<< HEAD
                            new SnapshotRequest(createMtBackupRequest.getBackupName(),
=======
                            new SnapshotRequest(createBackupRequest.getBackupName(),
>>>>>>> cc492392
                                tableName,
                                snapshottedTable,
                                getAmazonDynamoDb(),
                                new ProvisionedThroughput(10L, 10L))
                        )));
            }
            List<SnapshotResult> snapshotResults = Lists.newArrayList();
            try {
                for (Future<SnapshotResult> future : futures) {
                    try {
                        snapshotResults.add(future.get());
                    } catch (InterruptedException | ExecutionException e) {
                        throw new MtBackupException("Error snapshotting table", e);
                    }
                }
            } finally {
                executorService.shutdown();
            }
            try {
                backupManager.get().getMtBackupTableSnapshotter();
                for (SnapshotResult snapshotResult : snapshotResults) {
<<<<<<< HEAD
                    backupManager.get().backupPhysicalMtTable(createMtBackupRequest,
                        snapshotResult.getTempSnapshotTable());
                }
                MtBackupMetadata finishedMetadata = backupManager.get().markBackupComplete(createMtBackupRequest);
=======
                    backupManager.get().backupPhysicalMtTable(createBackupRequest,
                        snapshotResult.getTempSnapshotTable());
                }
                MtBackupMetadata finishedMetadata = backupManager.get().markBackupComplete(createBackupRequest);
>>>>>>> cc492392
                return new CreateBackupResult().withBackupDetails(
                    new BackupDetails()
                        // TODO: maybe this should be the ARN for the global S3 metadata file for this backup
                        .withBackupArn(finishedMetadata.getMtBackupName())
                        .withBackupCreationDateTime(new Date(finishedMetadata.getCreationTime()))
                        .withBackupName(finishedMetadata.getMtBackupName()));
            } finally {
                for (SnapshotResult result : snapshotResults) {
                    backupManager.get().getMtBackupTableSnapshotter().cleanup(result, getAmazonDynamoDb());
                    mtTables.remove(result.getTempSnapshotTable());
                }
            }
        } else {
            throw new ContinuousBackupsUnavailableException("Backups can only be created by configuring a backup "
                + "managed on an mt-dynamo table builder, see <insert link to backup guide>");
        }
    }

    /**
     * See class-level Javadoc for explanation of why the use of {@code addAttributeUpdateEntry} and
     * {@code withAttributeUpdates} is not supported.
     */
    private static void validateUpdateItemRequest(UpdateItemRequest updateItemRequest) {
        checkArgument(updateItemRequest.getAttributeUpdates() == null,
            "Use of attributeUpdates in UpdateItemRequest objects is not supported.  Use UpdateExpression instead.");
    }

    @Override
    public String toString() {
        return name;
    }

    private DeleteTableResult deleteTableInternal(DeleteTableRequest deleteTableRequest) {
        String tableDesc = "table=" + deleteTableRequest.getTableName() + " " + (deleteTableAsync ? "asynchronously"
            : "synchronously");
        log.warn("dropping " + tableDesc);
        truncateTable(deleteTableRequest.getTableName());
        DeleteTableResult deleteTableResult = new DeleteTableResult()
            .withTableDescription(mtTableDescriptionRepo.deleteTable(deleteTableRequest.getTableName()));
        log.warn("dropped " + tableDesc);
        return deleteTableResult;
    }

    private void truncateTable(String tableName) {
        if (truncateOnDeleteTable) {
            ScanResult scanResult = scan(new ScanRequest().withTableName(tableName));
            log.warn("truncating " + scanResult.getItems().size() + " items from table=" + tableName);
            for (Map<String, AttributeValue> item : scanResult.getItems()) {
                deleteItem(new DeleteItemRequest().withTableName(tableName).withKey(getKeyFromItem(item, tableName)));
            }
            log.warn("truncation of " + scanResult.getItems().size() + " items from table=" + tableName
                + (scanResult.getLastEvaluatedKey() == null
                ? " complete. "
                : "but data may have been dropped to the floor, beware."));

        } else {
            log.info("truncateOnDeleteTable is disabled for " + tableName + ", skipping truncation. "
                + "Data has been dropped, clean up on aisle "
                + getMtContext().getContextOpt().orElse("no-context"));
        }
    }

    private Map<String, AttributeValue> getKeyFromItem(Map<String, AttributeValue> item, String tableName) {
        return describeTable(new DescribeTableRequest().withTableName(tableName)).getTable().getKeySchema().stream()
            .collect(Collectors.toMap(KeySchemaElement::getAttributeName,
                keySchemaElement -> item.get(keySchemaElement.getAttributeName())));
    }

    private static Map<String, AttributeValue> getKeyFromItem(Map<String, AttributeValue> item, PrimaryKey primaryKey) {
        String hashKey = primaryKey.getHashKey();
        return primaryKey.getRangeKey()
            .map(rangeKey -> ImmutableMap.of(hashKey, item.get(hashKey), rangeKey, item.get(rangeKey)))
            .orElseGet(() -> ImmutableMap.of(hashKey, item.get(hashKey)));
    }

    @VisibleForTesting MtBackupManager getBackupManager() {
        return backupManager.orElse(null);
    }

    private static class PutItemRequestWrapper implements RequestWrapper {

        private final PutItemRequest putItemRequest;

        PutItemRequestWrapper(PutItemRequest putItemRequest) {
            this.putItemRequest = putItemRequest;
            if (this.putItemRequest.getExpressionAttributeNames() != null) {
                this.putItemRequest.setExpressionAttributeNames(new HashMap<>(this.getExpressionAttributeNames()));
            }
            if (this.putItemRequest.getExpressionAttributeValues() != null) {
                this.putItemRequest.setExpressionAttributeValues(new HashMap<>(this.getExpressionAttributeValues()));
            }
        }

        @Override
        public Map<String, String> getExpressionAttributeNames() {
            return putItemRequest.getExpressionAttributeNames();
        }

        @Override
        public void putExpressionAttributeName(String key, String value) {
            if (putItemRequest.getExpressionAttributeNames() == null) {
                putItemRequest.setExpressionAttributeNames(new HashMap<>());
            }
            putItemRequest.getExpressionAttributeNames().put(key, value);
        }

        @Override
        public Map<String, AttributeValue> getExpressionAttributeValues() {
            if (putItemRequest.getExpressionAttributeValues() == null) {
                putItemRequest.setExpressionAttributeValues(new HashMap<>());
            }
            return putItemRequest.getExpressionAttributeValues();
        }

        @Override
        public void putExpressionAttributeValue(String key, AttributeValue value) {
            putItemRequest.getExpressionAttributeValues().put(key, value);
        }

        @Override
        public String getPrimaryExpression() {
            return putItemRequest.getConditionExpression();
        }

        @Override
        public void setPrimaryExpression(String expression) {
            putItemRequest.setConditionExpression(expression);
        }

        @Override
        public String getFilterExpression() {
            return putItemRequest.getConditionExpression();
        }

        @Override
        public void setFilterExpression(String conditionalExpression) {
            putItemRequest.setConditionExpression(conditionalExpression);
        }

        @Override
        public String getIndexName() {
            throw new UnsupportedOperationException();
        }

        @Override
        public void setIndexName(String indexName) {
            throw new UnsupportedOperationException();
        }

        @Override
        public Map<String, Condition> getLegacyExpression() {
            throw new UnsupportedOperationException();
        }

        @Override
        public void clearLegacyExpression() {
            throw new UnsupportedOperationException();
        }

        @Override
        public Map<String, AttributeValue> getExclusiveStartKey() {
            throw new UnsupportedOperationException();
        }

        @Override
        public void setExclusiveStartKey(Map<String, AttributeValue> exclusiveStartKey) {
            throw new UnsupportedOperationException();
        }

    }

    private static class UpdateItemRequestWrapper implements RequestWrapper {

        private final UpdateItemRequest updateItemRequest;

        UpdateItemRequestWrapper(UpdateItemRequest updateItemRequest) {
            this.updateItemRequest = updateItemRequest;
            if (this.updateItemRequest.getExpressionAttributeNames() != null) {
                this.updateItemRequest.setExpressionAttributeNames(
                    new HashMap<>(updateItemRequest.getExpressionAttributeNames()));
            }
            if (this.updateItemRequest.getExpressionAttributeValues() != null) {
                this.updateItemRequest.setExpressionAttributeValues(
                    new HashMap<>(updateItemRequest.getExpressionAttributeValues()));
            }
        }

        @Override
        public Map<String, String> getExpressionAttributeNames() {
            return updateItemRequest.getExpressionAttributeNames();
        }

        @Override
        public void putExpressionAttributeName(String key, String value) {
            if (updateItemRequest.getExpressionAttributeNames() == null) {
                updateItemRequest.setExpressionAttributeNames(new HashMap<>());
            }
            updateItemRequest.getExpressionAttributeNames().put(key, value);
        }

        @Override
        public Map<String, AttributeValue> getExpressionAttributeValues() {
            if (updateItemRequest.getExpressionAttributeValues() == null) {
                updateItemRequest.setExpressionAttributeValues(new HashMap<>());
            }
            return updateItemRequest.getExpressionAttributeValues();
        }

        @Override
        public void putExpressionAttributeValue(String key, AttributeValue value) {
            updateItemRequest.getExpressionAttributeValues().put(key, value);
        }

        @Override
        public String getPrimaryExpression() {
            return updateItemRequest.getUpdateExpression();
        }

        @Override
        public void setPrimaryExpression(String expression) {
            updateItemRequest.setUpdateExpression(expression);
        }

        @Override
        public String getFilterExpression() {
            return updateItemRequest.getConditionExpression();
        }

        @Override
        public void setFilterExpression(String conditionalExpression) {
            updateItemRequest.setConditionExpression(conditionalExpression);
        }

        @Override
        public String getIndexName() {
            throw new UnsupportedOperationException();
        }

        @Override
        public void setIndexName(String indexName) {
            throw new UnsupportedOperationException();
        }

        @Override
        public Map<String, Condition> getLegacyExpression() {
            throw new UnsupportedOperationException();
        }

        @Override
        public void clearLegacyExpression() {
            throw new UnsupportedOperationException();
        }

        @Override
        public Map<String, AttributeValue> getExclusiveStartKey() {
            throw new UnsupportedOperationException();
        }

        @Override
        public void setExclusiveStartKey(Map<String, AttributeValue> exclusiveStartKey) {
            throw new UnsupportedOperationException();
        }

    }

    private static class DeleteItemRequestWrapper implements RequestWrapper {

        private final DeleteItemRequest deleteItemRequest;

        DeleteItemRequestWrapper(DeleteItemRequest deleteItemRequest) {
            this.deleteItemRequest = deleteItemRequest;
            if (this.deleteItemRequest.getExpressionAttributeNames() != null) {
                this.deleteItemRequest.setExpressionAttributeNames(new HashMap<>(this.getExpressionAttributeNames()));
            }
            if (this.deleteItemRequest.getExpressionAttributeValues() != null) {
                this.deleteItemRequest.setExpressionAttributeValues(new HashMap<>(this.getExpressionAttributeValues()));
            }
        }

        @Override
        public Map<String, String> getExpressionAttributeNames() {
            return deleteItemRequest.getExpressionAttributeNames();
        }

        @Override
        public void putExpressionAttributeName(String key, String value) {
            if (deleteItemRequest.getExpressionAttributeNames() == null) {
                deleteItemRequest.setExpressionAttributeNames(new HashMap<>());
            }
            deleteItemRequest.getExpressionAttributeNames().put(key, value);
        }

        @Override
        public Map<String, AttributeValue> getExpressionAttributeValues() {
            if (deleteItemRequest.getExpressionAttributeValues() == null) {
                deleteItemRequest.setExpressionAttributeValues(new HashMap<>());
            }
            return deleteItemRequest.getExpressionAttributeValues();
        }

        @Override
        public void putExpressionAttributeValue(String key, AttributeValue value) {
            deleteItemRequest.getExpressionAttributeValues().put(key, value);
        }

        @Override
        public String getPrimaryExpression() {
            return deleteItemRequest.getConditionExpression();
        }

        @Override
        public void setPrimaryExpression(String expression) {
            deleteItemRequest.setConditionExpression(expression);
        }

        @Override
        public String getFilterExpression() {
            return null;
        }

        @Override
        public void setFilterExpression(String conditionalExpression) {
        }

        @Override
        public String getIndexName() {
            throw new UnsupportedOperationException();
        }

        @Override
        public void setIndexName(String indexName) {
            throw new UnsupportedOperationException();
        }

        @Override
        public Map<String, Condition> getLegacyExpression() {
            throw new UnsupportedOperationException();
        }

        @Override
        public void clearLegacyExpression() {
            throw new UnsupportedOperationException();
        }

        @Override
        public Map<String, AttributeValue> getExclusiveStartKey() {
            throw new UnsupportedOperationException();
        }

        @Override
        public void setExclusiveStartKey(Map<String, AttributeValue> exclusiveStartKey) {
            throw new UnsupportedOperationException();
        }

    }

}<|MERGE_RESOLUTION|>--- conflicted
+++ resolved
@@ -36,11 +36,8 @@
 import com.amazonaws.services.dynamodbv2.model.GetItemResult;
 import com.amazonaws.services.dynamodbv2.model.KeySchemaElement;
 import com.amazonaws.services.dynamodbv2.model.KeysAndAttributes;
-<<<<<<< HEAD
-=======
 import com.amazonaws.services.dynamodbv2.model.ListBackupsRequest;
 import com.amazonaws.services.dynamodbv2.model.ListBackupsResult;
->>>>>>> cc492392
 import com.amazonaws.services.dynamodbv2.model.ProvisionedThroughput;
 import com.amazonaws.services.dynamodbv2.model.PutItemRequest;
 import com.amazonaws.services.dynamodbv2.model.PutItemResult;
@@ -63,10 +60,6 @@
 import com.google.common.collect.Iterables;
 import com.google.common.collect.Lists;
 import com.google.common.collect.Sets;
-<<<<<<< HEAD
-import com.salesforce.dynamodbv2.mt.backups.CreateMtBackupRequest;
-=======
->>>>>>> cc492392
 import com.salesforce.dynamodbv2.mt.backups.MtBackupAwsAdaptorKt;
 import com.salesforce.dynamodbv2.mt.backups.MtBackupException;
 import com.salesforce.dynamodbv2.mt.backups.MtBackupManager;
@@ -75,10 +68,7 @@
 import com.salesforce.dynamodbv2.mt.backups.SnapshotRequest;
 import com.salesforce.dynamodbv2.mt.backups.SnapshotResult;
 import com.salesforce.dynamodbv2.mt.backups.TenantRestoreMetadata;
-<<<<<<< HEAD
 import com.salesforce.dynamodbv2.mt.backups.TenantTableBackupMetadata;
-=======
->>>>>>> cc492392
 import com.salesforce.dynamodbv2.mt.cache.MtCache;
 import com.salesforce.dynamodbv2.mt.context.MtAmazonDynamoDbContextProvider;
 import com.salesforce.dynamodbv2.mt.mappers.MtAmazonDynamoDbBase;
@@ -174,14 +164,11 @@
             .collect(Collectors.toMap(CreateTableRequest::getTableName, Function.identity()));
         this.getRecordsTimeLimit = getRecordsTimeLimit;
         this.clock = clock;
-<<<<<<< HEAD
-=======
 
         // a reference to this object is leaked to the backup manager in order to run multitenant scans, is this
         // the best way? We need a reference to the backup manager here to serve createBackup and other backup API
         // requests, and the backup manager needs a reference back to this object to run multitenant scans to build
         // the physical backup off of mt-dynamo data.
->>>>>>> cc492392
         this.backupManager = backupManager.map(b -> b.build(this));
     }
 
@@ -605,7 +592,16 @@
     }
 
     @Override
-<<<<<<< HEAD
+    public ListBackupsResult listBackups(ListBackupsRequest listBackupsRequest) {
+        if (backupManager.isPresent()) {
+            return backupManager.get().listBackups(listBackupsRequest);
+        } else {
+            throw new ContinuousBackupsUnavailableException("Backups can only be created by configuring a backup "
+                + "managed on an mt-dynamo table builder, see <insert link to backup guide>");
+        }
+    }
+
+    @Override
     public RestoreTableFromBackupResult restoreTableFromBackup(
         RestoreTableFromBackupRequest restoreTableFromBackupRequest) {
         if (backupManager.isPresent()) {
@@ -617,27 +613,6 @@
                 new TenantTable(restoreTableFromBackupRequest.getTargetTableName(), getMtContext().getContext()));
             TenantRestoreMetadata restoreMetadata = backupManager.get().restoreTenantTableBackup(
                 mtRestoreRequest,
-=======
-    public ListBackupsResult listBackups(ListBackupsRequest listBackupsRequest) {
-        if (backupManager.isPresent()) {
-            return backupManager.get().listBackups(listBackupsRequest);
-        } else {
-            throw new ContinuousBackupsUnavailableException("Backups can only be created by configuring a backup "
-                + "managed on an mt-dynamo table builder, see <insert link to backup guide>");
-        }
-    }
-
-    @Override
-    public RestoreTableFromBackupResult restoreTableFromBackup(
-        RestoreTableFromBackupRequest restoreTableFromBackupRequest) {
-        if (backupManager.isPresent()) {
-            if (!(restoreTableFromBackupRequest instanceof RestoreMtBackupRequest)) {
-                throw new ContinuousBackupsUnavailableException("Unexpected restore request found, must be an instance"
-                    + " of MtRestoreTableFromBackupRequest.");
-            }
-            TenantRestoreMetadata restoreMetadata = backupManager.get().restoreTenantTableBackup(
-                (RestoreMtBackupRequest)restoreTableFromBackupRequest,
->>>>>>> cc492392
                 getMtContext());
 
             return new RestoreTableFromBackupResult().withTableDescription(
@@ -670,18 +645,10 @@
     @Override
     public CreateBackupResult createBackup(CreateBackupRequest createBackupRequest) {
         if (backupManager.isPresent()) {
-<<<<<<< HEAD
-            if (!(createBackupRequest instanceof CreateMtBackupRequest)) {
-                throw new MtBackupException("Create instance of {@link CreateMtBackupRequest} required", null);
-            }
-            CreateMtBackupRequest createMtBackupRequest = (CreateMtBackupRequest)createBackupRequest;
-            backupManager.get().createMtBackup(createMtBackupRequest);
-=======
             Preconditions.checkNotNull(createBackupRequest.getBackupName(), "Must pass backup name.");
             Preconditions.checkArgument(createBackupRequest.getTableName() == null,
                 "Multitenant backups cannot backup individual tables, table name arguments are disallowed.");
             backupManager.get().createBackup(createBackupRequest);
->>>>>>> cc492392
 
             ExecutorService executorService = Executors.newFixedThreadPool(mtTables.keySet().size());
 
@@ -696,11 +663,7 @@
                     backupManager.get()
                         .getMtBackupTableSnapshotter()
                         .snapshotTableToTarget(
-<<<<<<< HEAD
-                            new SnapshotRequest(createMtBackupRequest.getBackupName(),
-=======
                             new SnapshotRequest(createBackupRequest.getBackupName(),
->>>>>>> cc492392
                                 tableName,
                                 snapshottedTable,
                                 getAmazonDynamoDb(),
@@ -722,17 +685,10 @@
             try {
                 backupManager.get().getMtBackupTableSnapshotter();
                 for (SnapshotResult snapshotResult : snapshotResults) {
-<<<<<<< HEAD
-                    backupManager.get().backupPhysicalMtTable(createMtBackupRequest,
-                        snapshotResult.getTempSnapshotTable());
-                }
-                MtBackupMetadata finishedMetadata = backupManager.get().markBackupComplete(createMtBackupRequest);
-=======
                     backupManager.get().backupPhysicalMtTable(createBackupRequest,
                         snapshotResult.getTempSnapshotTable());
                 }
                 MtBackupMetadata finishedMetadata = backupManager.get().markBackupComplete(createBackupRequest);
->>>>>>> cc492392
                 return new CreateBackupResult().withBackupDetails(
                     new BackupDetails()
                         // TODO: maybe this should be the ARN for the global S3 metadata file for this backup
