/*
 * Copyright (c) 2018, salesforce.com, inc.
 * All rights reserved.
 * Licensed under the BSD 3-Clause license.
 * For full license text, see LICENSE.txt file in the repo root  or https://opensource.org/licenses/BSD-3-Clause
 */

package com.salesforce.dynamodbv2.mt.mappers.sharedtable.impl;

import static com.amazonaws.services.dynamodbv2.model.KeyType.HASH;
import static com.google.common.base.Preconditions.checkArgument;
import static java.util.stream.Collectors.toList;

import com.amazonaws.services.dynamodbv2.AmazonDynamoDB;
import com.amazonaws.services.dynamodbv2.model.AttributeDefinition;
import com.amazonaws.services.dynamodbv2.model.AttributeValue;
import com.amazonaws.services.dynamodbv2.model.BatchGetItemRequest;
import com.amazonaws.services.dynamodbv2.model.BatchGetItemResult;
import com.amazonaws.services.dynamodbv2.model.Condition;
import com.amazonaws.services.dynamodbv2.model.CreateBackupRequest;
import com.amazonaws.services.dynamodbv2.model.CreateBackupResult;
import com.amazonaws.services.dynamodbv2.model.CreateTableRequest;
import com.amazonaws.services.dynamodbv2.model.CreateTableResult;
import com.amazonaws.services.dynamodbv2.model.DeleteItemRequest;
import com.amazonaws.services.dynamodbv2.model.DeleteItemResult;
import com.amazonaws.services.dynamodbv2.model.DeleteTableRequest;
import com.amazonaws.services.dynamodbv2.model.DeleteTableResult;
import com.amazonaws.services.dynamodbv2.model.DescribeBackupRequest;
import com.amazonaws.services.dynamodbv2.model.DescribeBackupResult;
import com.amazonaws.services.dynamodbv2.model.DescribeTableRequest;
import com.amazonaws.services.dynamodbv2.model.DescribeTableResult;
import com.amazonaws.services.dynamodbv2.model.GetItemRequest;
import com.amazonaws.services.dynamodbv2.model.GetItemResult;
import com.amazonaws.services.dynamodbv2.model.KeySchemaElement;
import com.amazonaws.services.dynamodbv2.model.KeysAndAttributes;
import com.amazonaws.services.dynamodbv2.model.ListTablesResult;
import com.amazonaws.services.dynamodbv2.model.PutItemRequest;
import com.amazonaws.services.dynamodbv2.model.PutItemResult;
import com.amazonaws.services.dynamodbv2.model.QueryRequest;
import com.amazonaws.services.dynamodbv2.model.QueryResult;
import com.amazonaws.services.dynamodbv2.model.RestoreTableFromBackupRequest;
import com.amazonaws.services.dynamodbv2.model.RestoreTableFromBackupResult;
import com.amazonaws.services.dynamodbv2.model.ScalarAttributeType;
import com.amazonaws.services.dynamodbv2.model.ScanRequest;
import com.amazonaws.services.dynamodbv2.model.ScanResult;
import com.amazonaws.services.dynamodbv2.model.StreamSpecification;
import com.amazonaws.services.dynamodbv2.model.TableDescription;
import com.amazonaws.services.dynamodbv2.model.UpdateItemRequest;
import com.amazonaws.services.dynamodbv2.model.UpdateItemResult;
import com.google.common.annotations.VisibleForTesting;
import com.google.common.base.Preconditions;
import com.google.common.cache.Cache;
import com.google.common.collect.ImmutableMap;
import com.google.common.collect.Iterables;
import com.salesforce.dynamodbv2.mt.cache.MtCache;
import com.salesforce.dynamodbv2.mt.context.MtAmazonDynamoDbContextProvider;
import com.salesforce.dynamodbv2.mt.mappers.MtAmazonDynamoDbBase;
import com.salesforce.dynamodbv2.mt.mappers.metadata.DynamoTableDescriptionImpl;
import com.salesforce.dynamodbv2.mt.mappers.metadata.PrimaryKey;
import com.salesforce.dynamodbv2.mt.repo.MtTableDescriptionRepo;
import com.salesforce.dynamodbv2.mt.sharedtable.MtBackupManager;
import com.salesforce.dynamodbv2.mt.util.StreamArn;
import io.micrometer.core.instrument.MeterRegistry;
import java.time.Clock;
import java.util.ArrayList;
import java.util.HashMap;
import java.util.List;
import java.util.Map;
import java.util.Optional;
import java.util.concurrent.ExecutionException;
import java.util.concurrent.Executors;
import java.util.function.Function;
import java.util.stream.Collectors;
import org.slf4j.Logger;
import org.slf4j.LoggerFactory;

/**
 * Maps virtual tables to a set of 7 physical tables hard-coded into the builder by comparing the types of the elements
 * of the virtual table's primary key against the corresponding types on the physical tables.  It support mapping many
 * virtual tables to a single physical table, mapping field names and types, secondary indexes.  It supports for
 * allowing multitenant context to be added to table and index hash key fields.
 *
 * <p>See {@code SharedTableBuilder} for further details.
 *
 * @author msgroi
 */
public class MtAmazonDynamoDbBySharedTable extends MtAmazonDynamoDbBase {

    private static final Logger log = LoggerFactory.getLogger(MtAmazonDynamoDbBySharedTable.class);

    private final String name;

    private final MeterRegistry meterRegistry;
    private final MtTableDescriptionRepo mtTableDescriptionRepo;
    private final Cache<String, TableMapping> tableMappingCache;
    private final TableMappingFactory tableMappingFactory;
    private final boolean deleteTableAsync;
    private final boolean truncateOnDeleteTable;
    private final Map<String, CreateTableRequest> mtTables;
    private final long getRecordsTimeLimit;
    private final Clock clock;
    private final Optional<MtBackupManager> backupManager;

    /**
     * TODO: write Javadoc.
     *
     * @param name the name of the multitenant AmazonDynamoDB instance
     * @param mtContext the multitenant context provider
     * @param amazonDynamoDb the underlying {@code AmazonDynamoDB} delegate
     * @param tableMappingFactory the table-mapping factory for mapping virtual to physical table instances
     * @param mtTableDescriptionRepo the {@code MtTableDescriptionRepo} impl
     * @param deleteTableAsync a flag indicating whether to perform delete-table operations async. (as opposed to sync.)
     * @param truncateOnDeleteTable a flag indicating whether to delete all table data when a virtual table is deleted
     * @param getRecordsTimeLimit soft time limit for getting records out of the shared stream.
     * @param clock clock instance to use for enforcing time limit (injected for unit tests).
     * @param tableMappingCache Guava cache instance that is used to start virtual table to physical table description
     * @param meterRegistry MeterRegistry for reporting metrics.
     */
    public MtAmazonDynamoDbBySharedTable(String name,
                                         MtAmazonDynamoDbContextProvider mtContext,
                                         AmazonDynamoDB amazonDynamoDb,
                                         TableMappingFactory tableMappingFactory,
                                         MtTableDescriptionRepo mtTableDescriptionRepo,
                                         boolean deleteTableAsync,
                                         boolean truncateOnDeleteTable,
                                         long getRecordsTimeLimit,
                                         Clock clock,
                                         Cache<String, TableMapping> tableMappingCache,
                                         MeterRegistry meterRegistry,
                                         Optional<MtBackupManager> backupManager) {
        super(mtContext, amazonDynamoDb);
        this.name = name;
        this.meterRegistry = meterRegistry;
        this.mtTableDescriptionRepo = mtTableDescriptionRepo;
        this.tableMappingCache = new MtCache<>(mtContext, tableMappingCache);
        this.tableMappingFactory = tableMappingFactory;
        this.deleteTableAsync = deleteTableAsync;
        this.truncateOnDeleteTable = truncateOnDeleteTable;
        this.mtTables = tableMappingFactory.getCreateTableRequestFactory().getPhysicalTables().stream()
                .collect(Collectors.toMap(CreateTableRequest::getTableName, Function.identity()));
        this.getRecordsTimeLimit = getRecordsTimeLimit;
        this.clock = clock;
        this.backupManager = backupManager;
    }

    long getGetRecordsTimeLimit() {
        return getRecordsTimeLimit;
    }

    Clock getClock() {
        return clock;
    }

    public MeterRegistry getMeterRegistry() {
        return meterRegistry;
    }

    @Override
    public boolean isMtTable(String tableName) {
<<<<<<< HEAD
        return mtTables.containsKey(tableName) || mtTableDescriptionRepo.getMetadataTableName().equals(tableName);  }
=======
        return mtTables.containsKey(tableName);
    }
>>>>>>> ae8da19e

    Function<Map<String, AttributeValue>, FieldValue<?>> getFieldValueFunction(String sharedTableName) {
        CreateTableRequest table = mtTables.get(sharedTableName);
        checkArgument(table != null);
        // TODO consider representing physical tables as DynamoTableDescription
        String hashKeyName = table.getKeySchema().stream()
                .filter(elem -> HASH.toString().equals(elem.getKeyType()))
                .map(KeySchemaElement::getAttributeName)
                .findFirst().orElseThrow(IllegalStateException::new);
        ScalarAttributeType hashKeyType = table.getAttributeDefinitions().stream()
            .filter(attr -> hashKeyName.equals(attr.getAttributeName()))
            .map(AttributeDefinition::getAttributeType)
            .map(ScalarAttributeType::valueOf)
            .findFirst().orElseThrow(IllegalStateException::new);
        switch (hashKeyType) {
            case S:
                return key -> StringFieldPrefixFunction.INSTANCE.reverse(key.get(hashKeyName).getS());
            case B:
                return key -> BinaryFieldPrefixFunction.INSTANCE.reverse(key.get(hashKeyName).getB());
            default:
                throw new IllegalStateException("Unsupported physical table hash key type " + hashKeyType);
        }
    }

    @Override
    protected MtAmazonDynamoDbContextProvider getMtContext() {
        return super.getMtContext();
    }

    /**
     * Retrieves batches of items using their primary key.
     */
    @Override
    public BatchGetItemResult batchGetItem(BatchGetItemRequest unqualifiedBatchGetItemRequest) {
        // validate
        unqualifiedBatchGetItemRequest.getRequestItems().values()
            .forEach(MtAmazonDynamoDbBySharedTable::validateGetItemKeysAndAttribute);

        // clone request and clear items
        Map<String, KeysAndAttributes> unqualifiedKeysByTable = unqualifiedBatchGetItemRequest.getRequestItems();
        BatchGetItemRequest qualifiedBatchGetItemRequest = unqualifiedBatchGetItemRequest.clone();
        qualifiedBatchGetItemRequest.clearRequestItemsEntries();

        // create a map of physical table names to TableMapping for use when handling the request later
        Map<String, TableMapping> tableMappingByPhysicalTableName = new HashMap<>();

        // for each table in the batch request, map table name and keys
        unqualifiedKeysByTable.forEach((unqualifiedTableName, unqualifiedKeys) -> {
            // map table name
            TableMapping tableMapping = getTableMapping(unqualifiedTableName);
            String qualifiedTableName = tableMapping.getPhysicalTable().getTableName();
            tableMappingByPhysicalTableName.put(qualifiedTableName, tableMapping);
            // map key
            qualifiedBatchGetItemRequest.addRequestItemsEntry(
                qualifiedTableName,
                new KeysAndAttributes().withKeys(unqualifiedKeys.getKeys().stream().map(
                    key -> tableMapping.getItemMapper().apply(key)).collect(Collectors.toList())));
        });

        // batch get
        final BatchGetItemResult qualifiedBatchGetItemResult = getAmazonDynamoDb()
            .batchGetItem(qualifiedBatchGetItemRequest);
        Map<String, List<Map<String, AttributeValue>>> qualifiedItemsByTable = qualifiedBatchGetItemResult
                .getResponses();

        // map result
        final BatchGetItemResult unqualifiedBatchGetItemResult = qualifiedBatchGetItemResult.clone();
        unqualifiedBatchGetItemResult.clearResponsesEntries();
        qualifiedItemsByTable.forEach((qualifiedTableName, qualifiedItems) -> {
            TableMapping tableMapping = tableMappingByPhysicalTableName.get(qualifiedTableName);
            unqualifiedBatchGetItemResult.addResponsesEntry(
                tableMapping.getVirtualTable().getTableName(),
                qualifiedItems.stream().map(keysAndAttributes ->
                    tableMapping.getItemMapper().reverse(keysAndAttributes)).collect(Collectors.toList()));
            // map unprocessedKeys
            if (!qualifiedBatchGetItemResult.getUnprocessedKeys().isEmpty()) {
                unqualifiedBatchGetItemResult.clearUnprocessedKeysEntries();
                qualifiedBatchGetItemResult.getUnprocessedKeys()
                    .forEach((qualifiedTableNameUk, qualifiedUkKeysAndAttributes) -> {
                        TableMapping tableMappingUk = tableMappingByPhysicalTableName.get(qualifiedTableNameUk);
                        unqualifiedBatchGetItemResult.addUnprocessedKeysEntry(
                            tableMappingUk.getVirtualTable().getTableName(),
                            new KeysAndAttributes()
                                .withConsistentRead(qualifiedUkKeysAndAttributes.getConsistentRead())
                                .withKeys(qualifiedUkKeysAndAttributes.getKeys().stream()
                                .map(keysAndAttributes ->
                                    tableMapping.getKeyMapper().reverse(keysAndAttributes))
                                    .collect(Collectors.toList())));
                    });
            }
        });

        return unqualifiedBatchGetItemResult;
    }

    private static void validateGetItemKeysAndAttribute(KeysAndAttributes keysAndAttributes) {
        checkArgument(keysAndAttributes.getAttributesToGet() == null,
            "attributesToGet are not supported on BatchGetItemRequest calls");
        checkArgument(keysAndAttributes.getProjectionExpression() == null,
            "projectionExpression is not supported on BatchGetItemRequest calls");
        checkArgument(keysAndAttributes.getExpressionAttributeNames() == null,
            "expressionAttributeNames are not supported on BatchGetItemRequest calls");
    }

    /**
     * TODO: write Javadoc.
     */
    @Override
    public CreateTableResult createTable(CreateTableRequest createTableRequest) {
        return new CreateTableResult()
            .withTableDescription(withTenantStreamArn(mtTableDescriptionRepo.createTable(createTableRequest)));
    }

    /**
     * TODO: write Javadoc.
     */
    @Override
    public DeleteItemResult deleteItem(DeleteItemRequest deleteItemRequest) {
        // map table name
        deleteItemRequest = deleteItemRequest.clone();
        TableMapping tableMapping = getTableMapping(deleteItemRequest.getTableName());
        deleteItemRequest.withTableName(tableMapping.getPhysicalTable().getTableName());

        // map key
        deleteItemRequest.setKey(tableMapping.getItemMapper().apply(deleteItemRequest.getKey()));

        // map conditions
        tableMapping.getConditionMapper().apply(new DeleteItemRequestWrapper(deleteItemRequest));

        // delete
        return getAmazonDynamoDb().deleteItem(deleteItemRequest);
    }

    /**
     * TODO: write Javadoc.
     */
    @Override
    public DeleteTableResult deleteTable(DeleteTableRequest deleteTableRequest) {
        if (deleteTableAsync) {
            Executors.newSingleThreadExecutor().submit(() -> {
                deleteTableInternal(deleteTableRequest);
            });
            return new DeleteTableResult()
                .withTableDescription(mtTableDescriptionRepo.getTableDescription(deleteTableRequest.getTableName()));
        } else {
            return deleteTableInternal(deleteTableRequest);
        }
    }

    @Override
    public DescribeTableResult describeTable(DescribeTableRequest describeTableRequest) {
        TableDescription tableDescription =
            mtTableDescriptionRepo.getTableDescription(describeTableRequest.getTableName()).withTableStatus("ACTIVE");
        withTenantStreamArn(tableDescription);
        return new DescribeTableResult().withTable(withTenantStreamArn(tableDescription));
    }

    private TableDescription withTenantStreamArn(TableDescription tableDescription) {
        if (Optional.ofNullable(tableDescription.getStreamSpecification()).map(StreamSpecification::isStreamEnabled)
            .orElse(false)) {
            String arn = getTableMapping(tableDescription.getTableName()).getPhysicalTable().getLastStreamArn();
            tableDescription.setLatestStreamArn(
                StreamArn.fromString(arn, getMtContext().getContext(), tableDescription.getTableName()).toString());
        }
        return tableDescription;
    }

    /**
     * TODO: write Javadoc.
     */
    @Override
    public GetItemResult getItem(GetItemRequest getItemRequest) {
        // validate
        checkArgument(getItemRequest.getAttributesToGet() == null,
            "attributesToGet are not supported on GetItemRequest calls");
        checkArgument(getItemRequest.getProjectionExpression() == null,
            "projectionExpression is not supported on GetItemRequest calls");
        checkArgument(getItemRequest.getExpressionAttributeNames() == null,
            "expressionAttributeNames are not supported on GetItemRequest calls");

        // map table name
        getItemRequest = getItemRequest.clone();
        TableMapping tableMapping = getTableMapping(getItemRequest.getTableName());
        getItemRequest.withTableName(tableMapping.getPhysicalTable().getTableName());

        // map key
        getItemRequest.setKey(tableMapping.getKeyMapper().apply(getItemRequest.getKey()));

        // get
        GetItemResult getItemResult = getAmazonDynamoDb().getItem(getItemRequest);

        // map result
        if (getItemResult.getItem() != null) {
            getItemResult.withItem(tableMapping.getItemMapper().reverse(getItemResult.getItem()));
        }

        return getItemResult;
    }

    TableMapping getTableMapping(String virtualTableName) {
        try {
            return tableMappingCache.get(virtualTableName, () ->
                tableMappingFactory.getTableMapping(
                    new DynamoTableDescriptionImpl(mtTableDescriptionRepo.getTableDescription(virtualTableName))));
        } catch (ExecutionException e) {
            throw new RuntimeException("exception mapping virtual table " + virtualTableName, e);
        }
    }

    /**
     * TODO: write Javadoc.
     */
    @Override
    public PutItemResult putItem(PutItemRequest putItemRequest) {
        // map table name
        putItemRequest = putItemRequest.clone();
        TableMapping tableMapping = getTableMapping(putItemRequest.getTableName());
        putItemRequest.withTableName(tableMapping.getPhysicalTable().getTableName());

        // map conditions
        tableMapping.getConditionMapper().apply(new PutItemRequestWrapper(putItemRequest));

        // map item
        putItemRequest.setItem(tableMapping.getItemMapper().apply(putItemRequest.getItem()));

        // put
        return getAmazonDynamoDb().putItem(putItemRequest);
    }

    /**
     * TODO: write Javadoc.
     */
    @Override
    public QueryResult query(QueryRequest queryRequest) {
        final TableMapping tableMapping = getTableMapping(queryRequest.getTableName());

        // map table name
        final QueryRequest clonedQueryRequest = queryRequest.clone();
        clonedQueryRequest.withTableName(tableMapping.getPhysicalTable().getTableName());

        // map query request
        tableMapping.getQueryAndScanMapper().apply(clonedQueryRequest);

        // map result
        final QueryResult queryResult = getAmazonDynamoDb().query(clonedQueryRequest);
        queryResult.setItems(queryResult.getItems().stream().map(tableMapping.getItemMapper()::reverse)
            .collect(toList()));
        if (queryResult.getLastEvaluatedKey() != null) {
            queryResult.setLastEvaluatedKey(tableMapping.getItemMapper().reverse(queryResult.getLastEvaluatedKey()));
        }

        return queryResult;
    }

    /**
     * Execute a scan meeting the specs of @{link AmazonDynamoDB}, but scoped to single tenants within a shared table.
     * If no tenant context is specified, a multi tenant scan is performed over the multi tenant shared table.
     * Scans scoped to single tenants is not a performant operation.
     * Multi tenant scans are as bad as scans on any other dynamo table, ie: not great.
     */
    @Override
    public ScanResult scan(ScanRequest scanRequest) {
        if (getMtContext().getContextOpt().isEmpty()) {
            // if we're here, we're doing a multi tenant scan on a shared table
            return multiTenantScan(scanRequest);
        }
        TableMapping tableMapping = getTableMapping(scanRequest.getTableName());
        PrimaryKey key = scanRequest.getIndexName() == null ? tableMapping.getVirtualTable().getPrimaryKey()
            : tableMapping.getVirtualTable().findSi(scanRequest.getIndexName()).getPrimaryKey();

        // Projection must include primary key, since we use it for paging.
        // (We could add key fields into projection and filter result in the future)
        checkArgument(projectionContainsKey(scanRequest, key),
            "Multitenant scans must include key in projection expression");

        // map table name
        ScanRequest clonedScanRequest = scanRequest.clone();
        clonedScanRequest.withTableName(tableMapping.getPhysicalTable().getTableName());

        // map scan request
        clonedScanRequest.setExpressionAttributeNames(Optional.ofNullable(clonedScanRequest.getFilterExpression())
            .map(s -> new HashMap<>(clonedScanRequest.getExpressionAttributeNames())).orElseGet(HashMap::new));
        clonedScanRequest.setExpressionAttributeValues(Optional.ofNullable(clonedScanRequest.getFilterExpression())
            .map(s -> new HashMap<>(clonedScanRequest.getExpressionAttributeValues())).orElseGet(HashMap::new));
        tableMapping.getQueryAndScanMapper().apply(clonedScanRequest);

        // keep moving forward pages until we find at least one record for current tenant or reach end
        ScanResult scanResult;
        while ((scanResult = getAmazonDynamoDb().scan(clonedScanRequest)).getItems().isEmpty()
            && scanResult.getLastEvaluatedKey() != null) {
            clonedScanRequest.setExclusiveStartKey(scanResult.getLastEvaluatedKey());
        }

        // map result
        List<Map<String, AttributeValue>> items = scanResult.getItems();
        if (!items.isEmpty()) {
            scanResult.setItems(items.stream().map(tableMapping.getItemMapper()::reverse).collect(toList()));
            if (scanResult.getLastEvaluatedKey() != null) {
                scanResult.setLastEvaluatedKey(getKeyFromItem(Iterables.getLast(scanResult.getItems()), key));
            }
        } // else: while loop ensures that getLastEvaluatedKey is null (no need to map)

        return scanResult;
    }

    private ScanResult multiTenantScan(ScanRequest scanRequest) {
        Preconditions.checkArgument(isMtTable(scanRequest.getTableName()), scanRequest.getTableName());
        ScanResult scanResult =  getAmazonDynamoDb().scan(scanRequest);

        // given the shared table we're working with,
        // get the function to map the primary key back to
        // tuple (tenant, virtual table name, and primary attributes)
        Function<Map<String, AttributeValue>, FieldValue<?>> fieldMapperFunction =
            getFieldValueFunction(scanRequest.getTableName());
        List<Map<String, AttributeValue>> unpackedItems = new ArrayList<>(scanResult.getItems().size());
        for (Map<String, AttributeValue> item : scanResult.getItems()) {
            // go through each row in the scan, and pull out the tenant and table information from the primary key
            // to separate attributes in each items map
            FieldValue virtualFieldKeys = fieldMapperFunction.apply(item);
            TableMapping tableMappping = getMtContext().withContext(virtualFieldKeys.getContext(),
                tableName -> getTableMapping(tableName), virtualFieldKeys.getTableName());
            Map<String, AttributeValue> unpackedVirtualItem = tableMappping.getItemMapper().reverse(item);
            unpackedVirtualItem.put(VIRTUAL_TABLE_KEY, new AttributeValue(virtualFieldKeys.getTableName()));
            unpackedVirtualItem.put(TENANT_KEY, new AttributeValue(virtualFieldKeys.getContext()));
            unpackedItems.add(unpackedVirtualItem);
        }

        return scanResult.withItems(unpackedItems);
    }

    @VisibleForTesting
    static boolean projectionContainsKey(ScanRequest request, PrimaryKey key) {
        String projection = request.getProjectionExpression();
        List<String> legacyProjection = request.getAttributesToGet();

        // vacuously true if projection not specified
        if (projection == null && legacyProjection == null) {
            return true;
        } else {
            Map<String, String> expressionNames = request.getExpressionAttributeNames();
            return projectionContainsKey(projection, expressionNames, legacyProjection, key.getHashKey()) && key
                .getRangeKey()
                .map(rangeKey -> projectionContainsKey(projection, expressionNames, legacyProjection, rangeKey))
                .orElse(true);
        }
    }

    private static boolean projectionContainsKey(String projection, Map<String, String> expressionNames,
                                          List<String> legacyProjection, String key) {
        if (projection != null) {
            // TODO we should probably parse expressions or use more sophisticated matching
            if (expressionNames != null) {
                String name = expressionNames.get(key);
                if (name != null && projection.contains(name)) {
                    return true;
                }
            }
            if (projection.contains(key)) {
                return true;
            }
        }
        return legacyProjection != null && legacyProjection.contains(key);
    }

    /**
     * TODO: write Javadoc.
     */
    @Override
    public UpdateItemResult updateItem(UpdateItemRequest updateItemRequest) {
        // validate that attributeUpdates are not being used
        validateUpdateItemRequest(updateItemRequest);

        // map table name
        updateItemRequest = updateItemRequest.clone();
        TableMapping tableMapping = getTableMapping(updateItemRequest.getTableName());
        updateItemRequest.withTableName(tableMapping.getPhysicalTable().getTableName());

        // map key
        updateItemRequest.setKey(tableMapping.getItemMapper().apply(updateItemRequest.getKey()));

        // map conditions
        tableMapping.getConditionMapper().apply(new UpdateItemRequestWrapper(updateItemRequest));

        // update
        return getAmazonDynamoDb().updateItem(updateItemRequest);
    }

    @Override
    public RestoreTableFromBackupResult restoreTableFromBackup(
        RestoreTableFromBackupRequest restoreTableFromBackupRequest) {
        throw new UnsupportedOperationException();
    }

    @Override
    public DescribeBackupResult describeBackup(DescribeBackupRequest describeBackupRequest) {
        throw new UnsupportedOperationException();
    }

    @Override
    public CreateBackupResult createBackup(CreateBackupRequest createBackupRequest) {
        throw new UnsupportedOperationException();
    }

    @Override
    public ListTablesResult listTables() {
        return new ListTablesResult().withTableNames(mtTables.keySet());
    }
    /**
     * See class level Javadoc for explanation of why the use of addAttributeUpdateEntry and withAttributeUpdates is
     * not supported.
     */
    private static void validateUpdateItemRequest(UpdateItemRequest updateItemRequest) {
        checkArgument(updateItemRequest.getAttributeUpdates() == null,
            "Use of attributeUpdates in UpdateItemRequest objects is not supported.  Use UpdateExpression instead.");
    }

    @Override
    public String toString() {
        return name;
    }

    private DeleteTableResult deleteTableInternal(DeleteTableRequest deleteTableRequest) {
        String tableDesc = "table=" + deleteTableRequest.getTableName() + " " + (deleteTableAsync ? "asynchronously"
            : "synchronously");
        log.warn("dropping " + tableDesc);
        truncateTable(deleteTableRequest.getTableName());
        DeleteTableResult deleteTableResult = new DeleteTableResult()
            .withTableDescription(mtTableDescriptionRepo.deleteTable(deleteTableRequest.getTableName()));
        log.warn("dropped " + tableDesc);
        return deleteTableResult;
    }

    private void truncateTable(String tableName) {
        if (truncateOnDeleteTable) {
            ScanResult scanResult = scan(new ScanRequest().withTableName(tableName));
            log.warn("truncating " + scanResult.getItems().size() + " items from table=" + tableName);
            for (Map<String, AttributeValue> item : scanResult.getItems()) {
                deleteItem(new DeleteItemRequest().withTableName(tableName).withKey(getKeyFromItem(item, tableName)));
            }
            log.warn("truncation of " + scanResult.getItems().size() + " items from table=" + tableName + " complete");
        } else {
            log.info("truncateOnDeleteTable is disabled for " + tableName + ", skipping truncation");
        }
    }

    private Map<String, AttributeValue> getKeyFromItem(Map<String, AttributeValue> item, String tableName) {
        return describeTable(new DescribeTableRequest().withTableName(tableName)).getTable().getKeySchema().stream()
            .collect(Collectors.toMap(KeySchemaElement::getAttributeName,
                keySchemaElement -> item.get(keySchemaElement.getAttributeName())));
    }

    private static Map<String, AttributeValue> getKeyFromItem(Map<String, AttributeValue> item, PrimaryKey primaryKey) {
        String hashKey = primaryKey.getHashKey();
        return primaryKey.getRangeKey()
            .map(rangeKey -> ImmutableMap.of(hashKey, item.get(hashKey), rangeKey, item.get(rangeKey)))
            .orElseGet(() -> ImmutableMap.of(hashKey, item.get(hashKey)));
    }

    private static class PutItemRequestWrapper implements RequestWrapper {

        private final PutItemRequest putItemRequest;

        PutItemRequestWrapper(PutItemRequest putItemRequest) {
            this.putItemRequest = putItemRequest;
            if (this.putItemRequest.getExpressionAttributeNames() != null) {
                this.putItemRequest.setExpressionAttributeNames(new HashMap<>(this.getExpressionAttributeNames()));
            }
            if (this.putItemRequest.getExpressionAttributeValues() != null) {
                this.putItemRequest.setExpressionAttributeValues(new HashMap<>(this.getExpressionAttributeValues()));
            }
        }

        @Override
        public Map<String, String> getExpressionAttributeNames() {
            return putItemRequest.getExpressionAttributeNames();
        }

        @Override
        public void putExpressionAttributeName(String key, String value) {
            if (putItemRequest.getExpressionAttributeNames() == null) {
                putItemRequest.setExpressionAttributeNames(new HashMap<>());
            }
            putItemRequest.getExpressionAttributeNames().put(key, value);
        }

        @Override
        public Map<String, AttributeValue> getExpressionAttributeValues() {
            if (putItemRequest.getExpressionAttributeValues() == null) {
                putItemRequest.setExpressionAttributeValues(new HashMap<>());
            }
            return putItemRequest.getExpressionAttributeValues();
        }

        @Override
        public void putExpressionAttributeValue(String key, AttributeValue value) {
            putItemRequest.getExpressionAttributeValues().put(key, value);
        }

        @Override
        public String getPrimaryExpression() {
            return putItemRequest.getConditionExpression();
        }

        @Override
        public void setPrimaryExpression(String expression) {
            putItemRequest.setConditionExpression(expression);
        }

        @Override
        public String getFilterExpression() {
            return putItemRequest.getConditionExpression();
        }

        @Override
        public void setFilterExpression(String conditionalExpression) {
            putItemRequest.setConditionExpression(conditionalExpression);
        }

        @Override
        public String getIndexName() {
            throw new UnsupportedOperationException();
        }

        @Override
        public void setIndexName(String indexName) {
            throw new UnsupportedOperationException();
        }

        @Override
        public Map<String, Condition> getLegacyExpression() {
            throw new UnsupportedOperationException();
        }

        @Override
        public void clearLegacyExpression() {
            throw new UnsupportedOperationException();
        }

        @Override
        public Map<String, AttributeValue> getExclusiveStartKey() {
            throw new UnsupportedOperationException();
        }

        @Override
        public void setExclusiveStartKey(Map<String, AttributeValue> exclusiveStartKey) {
            throw new UnsupportedOperationException();
        }

    }

    private static class UpdateItemRequestWrapper implements RequestWrapper {

        private final UpdateItemRequest updateItemRequest;

        UpdateItemRequestWrapper(UpdateItemRequest updateItemRequest) {
            this.updateItemRequest = updateItemRequest;
            if (this.updateItemRequest.getExpressionAttributeNames() != null) {
                this.updateItemRequest.setExpressionAttributeNames(
                    new HashMap<>(updateItemRequest.getExpressionAttributeNames()));
            }
            if (this.updateItemRequest.getExpressionAttributeValues() != null) {
                this.updateItemRequest.setExpressionAttributeValues(
                    new HashMap<>(updateItemRequest.getExpressionAttributeValues()));
            }
        }

        @Override
        public Map<String, String> getExpressionAttributeNames() {
            return updateItemRequest.getExpressionAttributeNames();
        }

        @Override
        public void putExpressionAttributeName(String key, String value) {
            if (updateItemRequest.getExpressionAttributeNames() == null) {
                updateItemRequest.setExpressionAttributeNames(new HashMap<>());
            }
            updateItemRequest.getExpressionAttributeNames().put(key, value);
        }

        @Override
        public Map<String, AttributeValue> getExpressionAttributeValues() {
            if (updateItemRequest.getExpressionAttributeValues() == null) {
                updateItemRequest.setExpressionAttributeValues(new HashMap<>());
            }
            return updateItemRequest.getExpressionAttributeValues();
        }

        @Override
        public void putExpressionAttributeValue(String key, AttributeValue value) {
            updateItemRequest.getExpressionAttributeValues().put(key, value);
        }

        @Override
        public String getPrimaryExpression() {
            return updateItemRequest.getUpdateExpression();
        }

        @Override
        public void setPrimaryExpression(String expression) {
            updateItemRequest.setUpdateExpression(expression);
        }

        @Override
        public String getFilterExpression() {
            return updateItemRequest.getConditionExpression();
        }

        @Override
        public void setFilterExpression(String conditionalExpression) {
            updateItemRequest.setConditionExpression(conditionalExpression);
        }

        @Override
        public String getIndexName() {
            throw new UnsupportedOperationException();
        }

        @Override
        public void setIndexName(String indexName) {
            throw new UnsupportedOperationException();
        }

        @Override
        public Map<String, Condition> getLegacyExpression() {
            throw new UnsupportedOperationException();
        }

        @Override
        public void clearLegacyExpression() {
            throw new UnsupportedOperationException();
        }

        @Override
        public Map<String, AttributeValue> getExclusiveStartKey() {
            throw new UnsupportedOperationException();
        }

        @Override
        public void setExclusiveStartKey(Map<String, AttributeValue> exclusiveStartKey) {
            throw new UnsupportedOperationException();
        }

    }

    private static class DeleteItemRequestWrapper implements RequestWrapper {

        private final DeleteItemRequest deleteItemRequest;

        DeleteItemRequestWrapper(DeleteItemRequest deleteItemRequest) {
            this.deleteItemRequest = deleteItemRequest;
            if (this.deleteItemRequest.getExpressionAttributeNames() != null) {
                this.deleteItemRequest.setExpressionAttributeNames(new HashMap<>(this.getExpressionAttributeNames()));
            }
            if (this.deleteItemRequest.getExpressionAttributeValues() != null) {
                this.deleteItemRequest.setExpressionAttributeValues(new HashMap<>(this.getExpressionAttributeValues()));
            }
        }

        @Override
        public Map<String, String> getExpressionAttributeNames() {
            return deleteItemRequest.getExpressionAttributeNames();
        }

        @Override
        public void putExpressionAttributeName(String key, String value) {
            if (deleteItemRequest.getExpressionAttributeNames() == null) {
                deleteItemRequest.setExpressionAttributeNames(new HashMap<>());
            }
            deleteItemRequest.getExpressionAttributeNames().put(key, value);
        }

        @Override
        public Map<String, AttributeValue> getExpressionAttributeValues() {
            if (deleteItemRequest.getExpressionAttributeValues() == null) {
                deleteItemRequest.setExpressionAttributeValues(new HashMap<>());
            }
            return deleteItemRequest.getExpressionAttributeValues();
        }

        @Override
        public void putExpressionAttributeValue(String key, AttributeValue value) {
            deleteItemRequest.getExpressionAttributeValues().put(key, value);
        }

        @Override
        public String getPrimaryExpression() {
            return deleteItemRequest.getConditionExpression();
        }

        @Override
        public void setPrimaryExpression(String expression) {
            deleteItemRequest.setConditionExpression(expression);
        }

        @Override
        public String getFilterExpression() {
            return null;
        }

        @Override
        public void setFilterExpression(String conditionalExpression) {
        }

        @Override
        public String getIndexName() {
            throw new UnsupportedOperationException();
        }

        @Override
        public void setIndexName(String indexName) {
            throw new UnsupportedOperationException();
        }

        @Override
        public Map<String, Condition> getLegacyExpression() {
            throw new UnsupportedOperationException();
        }

        @Override
        public void clearLegacyExpression() {
            throw new UnsupportedOperationException();
        }

        @Override
        public Map<String, AttributeValue> getExclusiveStartKey() {
            throw new UnsupportedOperationException();
        }

        @Override
        public void setExclusiveStartKey(Map<String, AttributeValue> exclusiveStartKey) {
            throw new UnsupportedOperationException();
        }

    }

}<|MERGE_RESOLUTION|>--- conflicted
+++ resolved
@@ -157,12 +157,8 @@
 
     @Override
     public boolean isMtTable(String tableName) {
-<<<<<<< HEAD
-        return mtTables.containsKey(tableName) || mtTableDescriptionRepo.getMetadataTableName().equals(tableName);  }
-=======
         return mtTables.containsKey(tableName);
     }
->>>>>>> ae8da19e
 
     Function<Map<String, AttributeValue>, FieldValue<?>> getFieldValueFunction(String sharedTableName) {
         CreateTableRequest table = mtTables.get(sharedTableName);
