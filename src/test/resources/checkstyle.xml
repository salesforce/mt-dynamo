<?xml version="1.0"?>
<!DOCTYPE module PUBLIC
  "-//Checkstyle//DTD Checkstyle Configuration 1.3//EN"
  "https://checkstyle.org/dtds/configuration_1_3.dtd">

<!--
    Checkstyle configuration that checks the Google coding conventions from Google Java Style
    that can be found at https://google.github.io/styleguide/javaguide.html.

    Checkstyle is very configurable. Be sure to read the documentation at
    http://checkstyle.sf.net (or in your downloaded distribution).

    To completely disable a check, just comment it out or delete it from the file.

    Authors: Max Vetrenko, Ruslan Diachenko, Roman Ivanov.
 -->

<!--

Google checkstyle file pulled from https://github.com/checkstyle/checkstyle/blob/master/src/main/resources/google_checks.xml forked to meet Salesforce Zero team standard.

Change log:
- LineLength: 100 -> 120
- Indentation.basicOffset|caseIndent|arrayInitIndent: 2 -> 4
- add UnusedImports

-->

<module name = "Checker">
    <property name="charset" value="UTF-8"/>

    <property name="severity" value="error"/>

    <property name="fileExtensions" value="java, properties, xml"/>
    <!-- Checks for whitespace                               -->
    <!-- See http://checkstyle.sf.net/config_whitespace.html -->
    <module name="FileTabCharacter">
        <property name="eachLine" value="true"/>
    </module>

    <module name="SuppressWarningsFilter"/>

    <module name="TreeWalker">
        <module name="SuppressWarningsHolder"/>
        <module name="OuterTypeFilename"/>
        <module name="IllegalTokenText">
            <property name="tokens" value="STRING_LITERAL, CHAR_LITERAL"/>
            <property name="format"
              value="\\u00(09|0(a|A)|0(c|C)|0(d|D)|22|27|5(C|c))|\\(0(10|11|12|14|15|42|47)|134)"/>
            <property name="message"
              value="Consider using special escape sequence instead of octal value or Unicode escaped value."/>
        </module>
        <module name="AvoidEscapedUnicodeCharacters">
            <property name="allowEscapesForControlCharacters" value="true"/>
            <property name="allowByTailComment" value="true"/>
            <property name="allowNonPrintableEscapes" value="true"/>
        </module>
        <module name="LineLength">
            <property name="max" value="120"/>
            <property name="ignorePattern" value="^package.*|^import.*|a href|href|http://|https://|ftp://"/>
        </module>
        <module name="AvoidStarImport"/>
        <module name="OneTopLevelClass"/>
        <module name="NoLineWrap"/>
        <module name="EmptyBlock">
            <property name="option" value="TEXT"/>
            <property name="tokens"
              value="LITERAL_TRY, LITERAL_FINALLY, LITERAL_IF, LITERAL_ELSE, LITERAL_SWITCH"/>
        </module>
        <module name="NeedBraces"/>
        <module name="LeftCurly"/>
        <module name="RightCurly">
            <property name="id" value="RightCurlySame"/>
            <property name="tokens"
              value="LITERAL_TRY, LITERAL_CATCH, LITERAL_FINALLY, LITERAL_IF, LITERAL_ELSE,
                    LITERAL_DO"/>
        </module>
        <module name="RightCurly">
            <property name="id" value="RightCurlyAlone"/>
            <property name="option" value="alone"/>
            <property name="tokens"
              value="CLASS_DEF, METHOD_DEF, CTOR_DEF, LITERAL_FOR, LITERAL_WHILE, STATIC_INIT,
                    INSTANCE_INIT"/>
        </module>
        <module name="WhitespaceAround">
            <property name="allowEmptyConstructors" value="true"/>
            <property name="allowEmptyMethods" value="true"/>
            <property name="allowEmptyTypes" value="true"/>
            <property name="allowEmptyLoops" value="true"/>
            <message key="ws.notFollowed"
              value="WhitespaceAround: ''{0}'' is not followed by whitespace. Empty blocks may only be represented as '{}' when not part of a multi-block statement (4.1.3)"/>
            <message key="ws.notPreceded"
              value="WhitespaceAround: ''{0}'' is not preceded with whitespace."/>
        </module>
        <module name="OneStatementPerLine"/>
        <module name="MultipleVariableDeclarations"/>
        <module name="ArrayTypeStyle"/>
        <module name="MissingSwitchDefault"/>
        <module name="FallThrough"/>
        <module name="UpperEll"/>
        <module name="ModifierOrder"/>
        <module name="EmptyLineSeparator">
            <property name="allowNoEmptyLineBetweenFields" value="true"/>
        </module>
        <module name="SeparatorWrap">
            <property name="id" value="SeparatorWrapDot"/>
            <property name="tokens" value="DOT"/>
            <property name="option" value="nl"/>
        </module>
        <module name="SeparatorWrap">
            <property name="id" value="SeparatorWrapComma"/>
            <property name="tokens" value="COMMA"/>
            <property name="option" value="EOL"/>
        </module>
        <module name="SeparatorWrap">
            <!-- ELLIPSIS is EOL until https://github.com/google/styleguide/issues/258 -->
            <property name="id" value="SeparatorWrapEllipsis"/>
            <property name="tokens" value="ELLIPSIS"/>
            <property name="option" value="EOL"/>
        </module>
        <module name="SeparatorWrap">
            <!-- ARRAY_DECLARATOR is EOL until https://github.com/google/styleguide/issues/259 -->
            <property name="id" value="SeparatorWrapArrayDeclarator"/>
            <property name="tokens" value="ARRAY_DECLARATOR"/>
            <property name="option" value="EOL"/>
        </module>
        <module name="SeparatorWrap">
            <property name="id" value="SeparatorWrapMethodRef"/>
            <property name="tokens" value="METHOD_REF"/>
            <property name="option" value="nl"/>
        </module>
        <module name="PackageName">
            <property name="format" value="^[a-z]+(\.[a-z][a-z0-9]*)*$"/>
            <message key="name.invalidPattern"
              value="Package name ''{0}'' must match pattern ''{1}''."/>
        </module>
        <module name="TypeName">
            <message key="name.invalidPattern"
              value="Type name ''{0}'' must match pattern ''{1}''."/>
        </module>
        <module name="MemberName">
            <property name="format" value="^[a-z][a-z0-9][a-zA-Z0-9]*$"/>
            <message key="name.invalidPattern"
              value="Member name ''{0}'' must match pattern ''{1}''."/>
        </module>
        <module name="ParameterName">
            <property name="format" value="^[a-z]([a-z0-9][a-zA-Z0-9]*)?$"/>
            <message key="name.invalidPattern"
              value="Parameter name ''{0}'' must match pattern ''{1}''."/>
        </module>
        <module name="LambdaParameterName">
            <property name="format" value="^[a-z]([a-z0-9][a-zA-Z0-9]*)?$"/>
            <message key="name.invalidPattern"
              value="Lambda parameter name ''{0}'' must match pattern ''{1}''."/>
        </module>
        <module name="CatchParameterName">
            <property name="format" value="^[a-z]([a-z0-9][a-zA-Z0-9]*)?$"/>
            <message key="name.invalidPattern"
              value="Catch parameter name ''{0}'' must match pattern ''{1}''."/>
        </module>
        <module name="LocalVariableName">
            <property name="tokens" value="VARIABLE_DEF"/>
            <property name="format" value="^[a-z]([a-z0-9][a-zA-Z0-9]*)?$"/>
            <message key="name.invalidPattern"
              value="Local variable name ''{0}'' must match pattern ''{1}''."/>
        </module>
        <module name="ClassTypeParameterName">
            <property name="format" value="(^[A-Z][0-9]?)$|([A-Z][a-zA-Z0-9]*[T]$)"/>
            <message key="name.invalidPattern"
              value="Class type name ''{0}'' must match pattern ''{1}''."/>
        </module>
        <module name="MethodTypeParameterName">
            <property name="format" value="(^[A-Z][0-9]?)$|([A-Z][a-zA-Z0-9]*[T]$)"/>
            <message key="name.invalidPattern"
              value="Method type name ''{0}'' must match pattern ''{1}''."/>
        </module>
        <module name="InterfaceTypeParameterName">
            <property name="format" value="(^[A-Z][0-9]?)$|([A-Z][a-zA-Z0-9]*[T]$)"/>
            <message key="name.invalidPattern"
              value="Interface type name ''{0}'' must match pattern ''{1}''."/>
        </module>
        <module name="NoFinalizer"/>
        <module name="GenericWhitespace">
            <message key="ws.followed"
              value="GenericWhitespace ''{0}'' is followed by whitespace."/>
            <message key="ws.preceded"
              value="GenericWhitespace ''{0}'' is preceded with whitespace."/>
            <message key="ws.illegalFollow"
              value="GenericWhitespace ''{0}'' should followed by whitespace."/>
            <message key="ws.notPreceded"
              value="GenericWhitespace ''{0}'' is not preceded with whitespace."/>
        </module>
        <module name="Indentation">
            <property name="basicOffset" value="4"/>
            <property name="braceAdjustment" value="0"/>
            <property name="caseIndent" value="4"/>
            <property name="throwsIndent" value="4"/>
            <property name="lineWrappingIndentation" value="4"/>
            <property name="arrayInitIndent" value="4"/>
        </module>
        <module name="AbbreviationAsWordInName">
            <property name="ignoreFinal" value="false"/>
            <property name="allowedAbbreviationLength" value="1"/>
        </module>
        <module name="OverloadMethodsDeclarationOrder"/>
        <module name="VariableDeclarationUsageDistance"/>
        <module name="CustomImportOrder">
            <property name="sortImportsInGroupAlphabetically" value="true"/>
            <property name="separateLineBetweenGroups" value="true"/>
            <property name="customImportOrderRules" value="STATIC###THIRD_PARTY_PACKAGE"/>
        </module>
        <module name="UnusedImports"/>
        <module name="MethodParamPad"/>
        <module name="NoWhitespaceBefore">
            <property name="tokens"
              value="COMMA, SEMI, POST_INC, POST_DEC, DOT, ELLIPSIS, METHOD_REF"/>
            <property name="allowLineBreaks" value="true"/>
        </module>
        <module name="ParenPad"/>
        <module name="OperatorWrap">
            <property name="option" value="NL"/>
            <property name="tokens"
              value="DIV, EQUAL, GE, GT, LE, LITERAL_INSTANCEOF,
                    LT, MINUS, MOD, NOT_EQUAL, PLUS, QUESTION, SL, SR, STAR, METHOD_REF "/>
        </module>
        <module name="AnnotationLocation">
            <property name="id" value="AnnotationLocationMostCases"/>
            <property name="tokens"
              value="CLASS_DEF, INTERFACE_DEF, ENUM_DEF, METHOD_DEF, CTOR_DEF"/>
        </module>
        <module name="AnnotationLocation">
            <property name="id" value="AnnotationLocationVariables"/>
            <property name="tokens" value="VARIABLE_DEF"/>
            <property name="allowSamelineMultipleAnnotations" value="true"/>
        </module>
        <module name="NonEmptyAtclauseDescription"/>
        <module name="JavadocTagContinuationIndentation"/>
<<<<<<< HEAD
        <module name="JavadocParagraph"/>
=======
>>>>>>> 4eab9452
        <module name="AtclauseOrder">
            <property name="tagOrder" value="@param, @return, @throws, @deprecated"/>
            <property name="target"
              value="CLASS_DEF, INTERFACE_DEF, ENUM_DEF, METHOD_DEF, CTOR_DEF, VARIABLE_DEF"/>
        </module>
        <module name="JavadocMethod">
            <property name="scope" value="public"/>
            <property name="allowMissingParamTags" value="true"/>
            <property name="allowMissingThrowsTags" value="true"/>
            <property name="allowMissingReturnTag" value="true"/>
            <property name="minLineCount" value="2"/>
            <property name="allowedAnnotations" value="Override, Test"/>
            <property name="allowThrowsTagsForSubclasses" value="true"/>
        </module>
        <module name="MethodName">
            <property name="format" value="^[a-z][a-z0-9][a-zA-Z0-9_]*$"/>
            <message key="name.invalidPattern"
              value="Method name ''{0}'' must match pattern ''{1}''."/>
        </module>
        <module name="SingleLineJavadoc">
            <property name="ignoreInlineTags" value="false"/>
        </module>
        <module name="EmptyCatchBlock">
            <property name="exceptionVariableName" value="expected"/>
        </module>
        <module name="CommentsIndentation"/>
    </module>
</module><|MERGE_RESOLUTION|>--- conflicted
+++ resolved
@@ -220,7 +220,7 @@
         <module name="OperatorWrap">
             <property name="option" value="NL"/>
             <property name="tokens"
-              value="DIV, EQUAL, GE, GT, LE, LITERAL_INSTANCEOF,
+              value="BAND, BOR, BSR, BXOR, DIV, EQUAL, GE, GT, LAND, LE, LITERAL_INSTANCEOF, LOR,
                     LT, MINUS, MOD, NOT_EQUAL, PLUS, QUESTION, SL, SR, STAR, METHOD_REF "/>
         </module>
         <module name="AnnotationLocation">
@@ -235,10 +235,6 @@
         </module>
         <module name="NonEmptyAtclauseDescription"/>
         <module name="JavadocTagContinuationIndentation"/>
-<<<<<<< HEAD
-        <module name="JavadocParagraph"/>
-=======
->>>>>>> 4eab9452
         <module name="AtclauseOrder">
             <property name="tagOrder" value="@param, @return, @throws, @deprecated"/>
             <property name="target"
