package com.salesforce.dynamodbv2.mt.repo;

import static org.junit.jupiter.api.Assertions.assertEquals;
import static org.junit.jupiter.api.Assertions.fail;

import com.amazonaws.services.dynamodbv2.AmazonDynamoDB;
import com.amazonaws.services.dynamodbv2.model.BillingMode;
import com.amazonaws.services.dynamodbv2.model.CreateTableRequest;
import com.amazonaws.services.dynamodbv2.model.GlobalSecondaryIndex;
import com.amazonaws.services.dynamodbv2.model.KeySchemaElement;
import com.amazonaws.services.dynamodbv2.model.KeyType;
import com.amazonaws.services.dynamodbv2.model.ProvisionedThroughput;
import com.amazonaws.services.dynamodbv2.model.UpdateTableRequest;
import com.amazonaws.services.dynamodbv2.util.TableUtils;
import com.google.common.collect.ImmutableList;
import com.salesforce.dynamodbv2.dynamodblocal.AmazonDynamoDbLocal;
import com.salesforce.dynamodbv2.mt.context.MtAmazonDynamoDbContextProvider;
import com.salesforce.dynamodbv2.mt.context.impl.MtAmazonDynamoDbContextProviderThreadLocalImpl;
import com.salesforce.dynamodbv2.mt.mappers.MtAmazonDynamoDb.TenantTable;
import com.salesforce.dynamodbv2.mt.repo.MtDynamoDbTableDescriptionRepo.MtDynamoDbTableDescriptionRepoBuilder;
<<<<<<< HEAD
=======
import com.salesforce.dynamodbv2.mt.repo.MtTableDescriptionRepo.ListMetadataRequest;
>>>>>>> 9e1d108c
import com.salesforce.dynamodbv2.mt.repo.MtTableDescriptionRepo.ListMetadataResult;
import com.salesforce.dynamodbv2.mt.repo.MtTableDescriptionRepo.TenantTableMetadata;
import com.salesforce.dynamodbv2.mt.util.DynamoDbTestUtils;
import java.util.Optional;
import org.junit.jupiter.api.BeforeEach;
import org.junit.jupiter.api.Test;

class MtDynamoDbTableDescriptionRepoTest {

    private final AmazonDynamoDB localDynamoDb = AmazonDynamoDbLocal.getAmazonDynamoDbLocal();
    private String tableName;
    private String fullTableName;

    private static final MtAmazonDynamoDbContextProvider MT_CONTEXT =
            new MtAmazonDynamoDbContextProviderThreadLocalImpl();
    private static final Optional<String> tablePrefix = Optional.of("okToDelete-testBillingMode.");
    private MtDynamoDbTableDescriptionRepo.MtDynamoDbTableDescriptionRepoBuilder mtDynamoDbTableDescriptionRepoBuilder;

    @BeforeEach
    void beforeEach() {
        tableName = String.valueOf(System.currentTimeMillis());
        fullTableName = DynamoDbTestUtils.getTableNameWithPrefix(tablePrefix.orElseThrow(), tableName,"");

        mtDynamoDbTableDescriptionRepoBuilder = MtDynamoDbTableDescriptionRepo.builder()
                        .withAmazonDynamoDb(localDynamoDb)
                        .withContext(MT_CONTEXT)
                        .withTablePrefix(tablePrefix)
                        .withTableDescriptionTableName(tableName);
    }

    /**
     * Verifies that changing provisioned throughput on the metadata table doesn't cause comparison to fail on restart.
     */
    @Test
    void testMetadataTableProvisioningThroughputChange() {
        AmazonDynamoDB dynamoDb = AmazonDynamoDbLocal.getAmazonDynamoDbLocal();
        MtAmazonDynamoDbContextProvider ctx = new MtAmazonDynamoDbContextProviderThreadLocalImpl();
        String tableName = "MtDynamoDbTableDescriptionRepoTest_testMetadataTableExists_metadata";

        MtDynamoDbTableDescriptionRepoBuilder b = MtDynamoDbTableDescriptionRepo.builder()
            .withAmazonDynamoDb(dynamoDb)
            .withContext(ctx)
            .withTableDescriptionTableName(tableName);

        MtDynamoDbTableDescriptionRepo repo = b.build();
        ctx.withContext("1", () ->
            repo.createTable(new CreateTableRequest()
                .withTableName("test")
                .withKeySchema(new KeySchemaElement("id", KeyType.HASH))
                .withProvisionedThroughput(new ProvisionedThroughput(1L, 1L)))
        );

        dynamoDb.updateTable(new UpdateTableRequest(tableName, new ProvisionedThroughput(
                6L, 6L)));

        MtDynamoDbTableDescriptionRepo repo2 = b.build();
        try {
            ctx.withContext("1", () -> repo2.getTableDescription("test"));
            // if no exception was thrown, the repo properly initialized using the existing metadata table
        } catch (Exception e) {
            // otherwise, check which exception was thrown to distinguish between test failure and error
            Throwable cause = e;
            while ((cause = cause.getCause()) != null) {
                if (cause instanceof IllegalArgumentException && cause.getMessage().contains("table does not match")) {
                    fail("Description repo rejected metadata table after provisioned throughput change.", e);
                }
            }
            throw e;
        }
    }

    /**
     * Verifies not setting throughput, sets provisioned throughput to defaults.
     */
    @Test
    void testMtDynamoDbTableDescriptionProvisionedThroughputIsSetWhenDefault()  throws InterruptedException {
        MtDynamoDbTableDescriptionRepo repo = mtDynamoDbTableDescriptionRepoBuilder.build();
        MT_CONTEXT.withContext("1", () ->
                repo.createTable(new CreateTableRequest()
                        .withTableName(tableName)
                        .withKeySchema(new KeySchemaElement("id", KeyType.HASH)))
        );

        TableUtils.waitUntilActive(localDynamoDb, fullTableName);
        DynamoDbTestUtils.assertProvisionedIsSet(fullTableName, localDynamoDb, 1L);
    }

    @Test
    void testMtDynamoDbTableDescriptionPayPerRequestIsSet() throws InterruptedException {
        mtDynamoDbTableDescriptionRepoBuilder.withBillingMode(BillingMode.PAY_PER_REQUEST);
        MtDynamoDbTableDescriptionRepo repo = mtDynamoDbTableDescriptionRepoBuilder.build();
        MT_CONTEXT.withContext("1", () ->
                repo.createTable(new CreateTableRequest()
                        .withTableName(tableName)
                        .withKeySchema(new KeySchemaElement("id", KeyType.HASH)))
        );

        TableUtils.waitUntilActive(localDynamoDb, fullTableName);
        DynamoDbTestUtils.assertPayPerRequestIsSet(fullTableName, localDynamoDb);
    }

    @Test
<<<<<<< HEAD
    void testListVirtualTableMetadatas() {
=======
    void testListVirtualTableMetadata() {
>>>>>>> 9e1d108c
        MtDynamoDbTableDescriptionRepo repo = mtDynamoDbTableDescriptionRepoBuilder.build();
        String tenant1 = "1";
        String tenant2 = "2";
        String table1Gsi = "index";
        String tableName1 = "table";
        String tableName2 = "table2";
        CreateTableRequest createReq1 = new CreateTableRequest()
            .withTableName(tableName1)
            .withKeySchema(new KeySchemaElement("id", KeyType.HASH))
            .withGlobalSecondaryIndexes(new GlobalSecondaryIndex()
                .withIndexName(table1Gsi)
                .withKeySchema(new KeySchemaElement("secondary-id", KeyType.HASH)));
        CreateTableRequest createReq2 = new CreateTableRequest()
            .withTableName(tableName2)
            .withKeySchema(new KeySchemaElement("id", KeyType.HASH));
        MT_CONTEXT.withContext(tenant1, () ->
            repo.createTable(createReq1));
        MT_CONTEXT.withContext(tenant2, () ->
            repo.createTable(createReq2));

<<<<<<< HEAD
        ListMetadataResult returnedMetadatas = ((MtTableDescriptionRepo)repo).listVirtualTableMetadatas();
=======
        ListMetadataResult returnedMetadatas =
            ((MtTableDescriptionRepo)repo).listVirtualTableMetadata(new ListMetadataRequest());
>>>>>>> 9e1d108c

        TenantTableMetadata tenantTable1 = new TenantTableMetadata(new TenantTable(tableName1, tenant1), createReq1);
        TenantTableMetadata tenantTable2 = new TenantTableMetadata(new TenantTable(tableName2, tenant2), createReq2);
        ListMetadataResult expected = new ListMetadataResult(
            ImmutableList.of(tenantTable1, tenantTable2), null);

        assertEquals(expected, returnedMetadatas);

<<<<<<< HEAD
        returnedMetadatas = repo.listVirtualTableMetadatas(1, null);
        expected = new ListMetadataResult(ImmutableList.of(tenantTable1), tenantTable1);
        assertEquals(expected, returnedMetadatas);

        assertEquals(repo.listVirtualTableMetadatas(1, null),
            repo.listVirtualTableMetadatas(1));
        assertEquals(repo.listVirtualTableMetadatas(tenantTable1),
            repo.listVirtualTableMetadatas(5, tenantTable1));
        returnedMetadatas = repo.listVirtualTableMetadatas(2, tenantTable1);
        expected = new ListMetadataResult(ImmutableList.of(tenantTable2), null);
        assertEquals(expected, returnedMetadatas);
=======
        returnedMetadatas = repo.listVirtualTableMetadata(new ListMetadataRequest().withLimit(1));
        expected = new ListMetadataResult(ImmutableList.of(tenantTable1), tenantTable1);
        assertEquals(expected, returnedMetadatas);

        returnedMetadatas =
            repo.listVirtualTableMetadata(new ListMetadataRequest().withExclusiveStartKey(tenantTable1));
        assertEquals(returnedMetadatas,
            repo.listVirtualTableMetadata(new ListMetadataRequest().withExclusiveStartKey(tenantTable1).withLimit(5)));
        expected = new ListMetadataResult(ImmutableList.of(tenantTable2), null);
        assertEquals(expected,
            repo.listVirtualTableMetadata(new ListMetadataRequest().withExclusiveStartKey(tenantTable1)));
>>>>>>> 9e1d108c

    }
}<|MERGE_RESOLUTION|>--- conflicted
+++ resolved
@@ -18,10 +18,7 @@
 import com.salesforce.dynamodbv2.mt.context.impl.MtAmazonDynamoDbContextProviderThreadLocalImpl;
 import com.salesforce.dynamodbv2.mt.mappers.MtAmazonDynamoDb.TenantTable;
 import com.salesforce.dynamodbv2.mt.repo.MtDynamoDbTableDescriptionRepo.MtDynamoDbTableDescriptionRepoBuilder;
-<<<<<<< HEAD
-=======
 import com.salesforce.dynamodbv2.mt.repo.MtTableDescriptionRepo.ListMetadataRequest;
->>>>>>> 9e1d108c
 import com.salesforce.dynamodbv2.mt.repo.MtTableDescriptionRepo.ListMetadataResult;
 import com.salesforce.dynamodbv2.mt.repo.MtTableDescriptionRepo.TenantTableMetadata;
 import com.salesforce.dynamodbv2.mt.util.DynamoDbTestUtils;
@@ -124,11 +121,7 @@
     }
 
     @Test
-<<<<<<< HEAD
-    void testListVirtualTableMetadatas() {
-=======
     void testListVirtualTableMetadata() {
->>>>>>> 9e1d108c
         MtDynamoDbTableDescriptionRepo repo = mtDynamoDbTableDescriptionRepoBuilder.build();
         String tenant1 = "1";
         String tenant2 = "2";
@@ -149,12 +142,8 @@
         MT_CONTEXT.withContext(tenant2, () ->
             repo.createTable(createReq2));
 
-<<<<<<< HEAD
-        ListMetadataResult returnedMetadatas = ((MtTableDescriptionRepo)repo).listVirtualTableMetadatas();
-=======
         ListMetadataResult returnedMetadatas =
             ((MtTableDescriptionRepo)repo).listVirtualTableMetadata(new ListMetadataRequest());
->>>>>>> 9e1d108c
 
         TenantTableMetadata tenantTable1 = new TenantTableMetadata(new TenantTable(tableName1, tenant1), createReq1);
         TenantTableMetadata tenantTable2 = new TenantTableMetadata(new TenantTable(tableName2, tenant2), createReq2);
@@ -163,19 +152,6 @@
 
         assertEquals(expected, returnedMetadatas);
 
-<<<<<<< HEAD
-        returnedMetadatas = repo.listVirtualTableMetadatas(1, null);
-        expected = new ListMetadataResult(ImmutableList.of(tenantTable1), tenantTable1);
-        assertEquals(expected, returnedMetadatas);
-
-        assertEquals(repo.listVirtualTableMetadatas(1, null),
-            repo.listVirtualTableMetadatas(1));
-        assertEquals(repo.listVirtualTableMetadatas(tenantTable1),
-            repo.listVirtualTableMetadatas(5, tenantTable1));
-        returnedMetadatas = repo.listVirtualTableMetadatas(2, tenantTable1);
-        expected = new ListMetadataResult(ImmutableList.of(tenantTable2), null);
-        assertEquals(expected, returnedMetadatas);
-=======
         returnedMetadatas = repo.listVirtualTableMetadata(new ListMetadataRequest().withLimit(1));
         expected = new ListMetadataResult(ImmutableList.of(tenantTable1), tenantTable1);
         assertEquals(expected, returnedMetadatas);
@@ -187,7 +163,5 @@
         expected = new ListMetadataResult(ImmutableList.of(tenantTable2), null);
         assertEquals(expected,
             repo.listVirtualTableMetadata(new ListMetadataRequest().withExclusiveStartKey(tenantTable1)));
->>>>>>> 9e1d108c
-
     }
 }