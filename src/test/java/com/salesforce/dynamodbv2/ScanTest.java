--- conflicted
+++ resolved
@@ -144,33 +144,12 @@
     @ArgumentsSource(DefaultArgumentProvider.class)
     void scanAllTenants(TestArgument testArgument) {
         MT_CONTEXT.setContext(null);
-<<<<<<< HEAD
-        String startTableName = null;
-        List<String> tableNames;
-        int maxPages = 5;
-        int attemptCount = 0;
-        do {
-            List<String> allTableNames = testArgument.getAmazonDynamoDb().listTables(startTableName).getTableNames();
-
-            //filter scan to just tables this mt dymamo strategy manages
-            tableNames = allTableNames.stream()
-                .filter(t -> ((MtAmazonDynamoDbBase) testArgument.getAmazonDynamoDb()).isMtTable(t))
-                .collect(Collectors.toList());
-            startTableName = allTableNames.get(allTableNames.size() - 1);
-            attemptCount++;
-        } while (tableNames.size() == 0 && attemptCount < maxPages);
-
-        assertTrue(tableNames.size() > 0, "No managed tables found to scan, strange..");
-        // go through every table, and issue at least one successful scan request.
-        // validate at least one table is populated
-=======
         ListTablesResult listTablesResult = testArgument.getAmazonDynamoDb().listTables();
         List<String> tableNames = listTablesResult.getTableNames();
 
         assertTrue(tableNames.size() > 0, "No managed tables found to scan, strange..");
         // go through every table, and issue at least one successful scan request.
         // validate that at least one table is populated
->>>>>>> 4eab9452
         boolean isFound = false;
         for (String tableName: tableNames) {
             ScanResult scanResult = testArgument.getAmazonDynamoDb().scan(new ScanRequest().withTableName(tableName));
@@ -179,13 +158,8 @@
             if (items != null && !items.isEmpty()) {
                 isFound = true;
                 assertTrue(scanResult.getItems().stream().allMatch(
-<<<<<<< HEAD
-                    row -> row.containsKey(MtAmazonDynamoDbBase.TENANT_KEY)
-                        && row.containsKey(MtAmazonDynamoDbBase.VIRTUAL_TABLE_KEY)));
-=======
                     row -> row.containsKey(MtAmazonDynamoDbBase.DEFAULT_SCAN_TENANT_KEY)
                         && row.containsKey(MtAmazonDynamoDbBase.DEFAULT_SCAN_VIRTUAL_TABLE_KEY)));
->>>>>>> 4eab9452
             }
         }
         assertTrue(isFound, "all scans found no items... that's not right");
